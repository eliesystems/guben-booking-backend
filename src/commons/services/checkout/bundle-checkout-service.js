--- conflicted
+++ resolved
@@ -142,8 +142,9 @@
 
       if (!bookable.autoCommitBooking) return false;
     }
-
-<<<<<<< HEAD
+    return true;
+  }
+
     async getLockerInfo() {
         let lockerInfo = [];
         try {
@@ -157,17 +158,18 @@
         return lockerInfo;
     }
 
-    async prepareBooking() {
-        await this.checkAll();
-=======
-    return true;
-  }
->>>>>>> 15a3f5d2
 
   async prepareBooking() {
     await this.checkAll();
-
-<<<<<<< HEAD
+    
+    for (const bookableItem of this.bookableItems) {
+      bookableItem._bookableUsed = await BookableManager.getBookable(
+        bookableItem.bookableId,
+        this.tenant,
+      );
+      delete bookableItem._bookableUsed._id;
+    }
+
         const booking = {
             id: await this.generateBookingReference(),
             tenant: this.tenant,
@@ -190,37 +192,8 @@
             isPayed: await this.isPaymentComplete(),
             lockerInfo: await this.getLockerInfo(),
         };
-=======
-    for (const bookableItem of this.bookableItems) {
-      bookableItem._bookableUsed = await BookableManager.getBookable(
-        bookableItem.bookableId,
-        this.tenant,
-      );
-      delete bookableItem._bookableUsed._id;
-    }
->>>>>>> 15a3f5d2
-
-    const booking = {
-      id: await this.generateBookingReference(),
-      tenant: this.tenant,
-      assignedUserId: this.user?.id,
-      timeBegin: this.timeBegin,
-      timeEnd: this.timeEnd,
-      timeCreated: Date.now(),
-      bookableItems: this.bookableItems,
-      couponCode: this.couponCode,
-      name: this.name,
-      company: this.company,
-      street: this.street,
-      zipCode: this.zipCode,
-      location: this.location,
-      mail: this.email,
-      phone: this.phone,
-      comment: this.comment,
-      priceEur: await this.userPriceEur(),
-      isCommitted: await this.isAutoCommit(),
-      isPayed: await this.isPaymentComplete(),
-    };
+
+
 
     if (this.couponCode) {
       booking._couponUsed = await CouponManager.getCoupon(
