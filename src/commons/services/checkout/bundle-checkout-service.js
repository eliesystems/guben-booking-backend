const ItemCheckoutService = require("./item-checkout-service");
const BookableManager = require("../../data-managers/bookable-manager");
const BookingManager = require("../../data-managers/booking-manager");
const CouponManager = require("../../data-managers/coupon-manager");

/**
 * Class representing a bundle checkout service.
 */
class BundleCheckoutService {
  /**
   * Create a bundle checkout service.
   * @param {string} user - The user ID.
   * @param {string} tenant - The tenant ID.
   * @param {Date} timeBegin - The start time.
   * @param {Date} timeEnd - The end time.
   * @param {Array} bookableItems - The items to be booked.
   * @param {string} couponCode - The coupon code.
   * @param {string} name - The name of the user.
   * @param {string} company - The company of the user.
   * @param {string} street - The street of the user.
   * @param {string} zipCode - The zip code of the user.
   * @param {string} location - The location of the user.
   * @param {string} email - The email of the user.
   * @param {string} phone - The phone number of the user.
   * @param {string} comment - The comment of the user.
   */
  constructor(
    user,
    tenant,
    timeBegin,
    timeEnd,
    bookableItems,
    couponCode,
    name,
    company,
    street,
    zipCode,
    location,
    email,
    phone,
    comment,
  ) {
    this.user = user;
    this.tenant = tenant;
    this.timeBegin = timeBegin;
    this.timeEnd = timeEnd;
    this.bookableItems = bookableItems;
    this.couponCode = couponCode;
    this.name = name;
    this.company = company;
    this.street = street;
    this.zipCode = zipCode;
    this.location = location;
    this.email = email;
    this.phone = phone;
    this.comment = comment;
  }

<<<<<<< HEAD
    /**
     * Create a bundle checkout service.
     * @param {string} user - The user ID.
     * @param {string} tenant - The tenant ID.
     * @param {Date} timeBegin - The start time.
     * @param {Date} timeEnd - The end time.
     * @param {Array} bookableItems - The items to be booked.
     * @param {string} couponCode - The coupon code.
     * @param {string} name - The name of the user.
     * @param {string} company - The company of the user.
     * @param {string} street - The street of the user.
     * @param {string} zipCode - The zip code of the user.
     * @param {string} location - The location of the user.
     * @param {string} email - The email of the user.
     * @param {string} phone - The phone number of the user.
     * @param {string} comment - The comment of the user.
     * @param {string} paymentMethod - The payment method.
     */
    constructor(
        user,
        tenant,
        timeBegin,
        timeEnd,
        bookableItems,
        couponCode,
        name,
        company,
        street,
        zipCode,
        location,
        email,
        phone,
        comment,
        paymentMethod,
    ) {
        this.user = user;
        this.tenant = tenant;
        this.timeBegin = timeBegin;
        this.timeEnd = timeEnd;
        this.bookableItems = bookableItems;
        this.couponCode = couponCode;
        this.name = name;
        this.company = company;
        this.street = street;
        this.zipCode = zipCode;
        this.location = location;
        this.email = email;
        this.phone = phone;
        this.comment = comment;
        this.paymentMethod = paymentMethod;
=======
  async generateBookingReference(
    length = 8,
    chunkLength = 4,
    possible = "ABCDEFGHJKMNPQRSTUXY",
    ensureUnique = true,
    retryCount = 10,
  ) {
    if (ensureUnique && retryCount <= 0) {
      throw new Error(
        "Unable to generate booking number. Retry count exceeded.",
      );
>>>>>>> 5fbc0134
    }

    let text = "";
    for (let i = 0; i < length; i++) {
      text += possible.charAt(Math.floor(Math.random() * possible.length));
    }

    for (let i = chunkLength; i < text.length; i += chunkLength + 1) {
      text = text.slice(0, i) + "-" + text.slice(i);
    }

    if (ensureUnique) {
      if (!!(await BookingManager.getBooking(text, this.tenant)._id)) {
        return await this.generateBookingReference(
          length,
          chunkLength,
          possible,
          ensureUnique,
          retryCount - 1,
        );
      }
    }

    return text;
  }
  async checkAll() {
    for (const bookableItem of this.bookableItems) {
      const itemCheckoutService = new ItemCheckoutService(
        this.user,
        this.tenant,
        this.timeBegin,
        this.timeEnd,
        bookableItem.bookableId,
        bookableItem.amount,
      );

      await itemCheckoutService.checkAll();
    }

    return true;
  }

  async userPriceEur() {
    let total = 0;
    for (const bookableItem of this.bookableItems) {
      const itemCheckoutService = new ItemCheckoutService(
        this.user,
        this.tenant,
        this.timeBegin,
        this.timeEnd,
        bookableItem.bookableId,
        bookableItem.amount,
        this.couponCode,
      );

      total += await itemCheckoutService.userPriceEur();
    }

    return Math.round(total * 100) / 100;
  }

  async isPaymentComplete() {
    return (await this.userPriceEur()) === 0;
  }

  async isAutoCommit() {
    for (const bookableItem of this.bookableItems) {
      const bookable = await BookableManager.getBookable(
        bookableItem.bookableId,
        this.tenant,
      );

      if (!bookable.autoCommitBooking) return false;
    }

    return true;
  }

  async prepareBooking() {
    await this.checkAll();

<<<<<<< HEAD
        const booking = {
            id: await this.generateBookingReference(),
            tenant: this.tenant,
            assignedUserId: this.user?.id,
            timeBegin: this.timeBegin,
            timeEnd: this.timeEnd,
            timeCreated: Date.now(),
            bookableItems: this.bookableItems,
            couponCode: this.couponCode,
            name: this.name,
            company: this.company,
            street: this.street,
            zipCode: this.zipCode,
            location: this.location,
            mail: this.email,
            phone: this.phone,
            comment: this.comment,
            priceEur: await this.userPriceEur(),
            isCommitted: await this.isAutoCommit(),
            isPayed: await this.isPaymentComplete(),
            paymentMethod: this.paymentMethod,
        };
=======
    for (const bookableItem of this.bookableItems) {
      bookableItem._bookableUsed = await BookableManager.getBookable(
        bookableItem.bookableId,
        this.tenant,
      );
      delete bookableItem._bookableUsed._id;
    }
>>>>>>> 5fbc0134

    const booking = {
      id: await this.generateBookingReference(),
      tenant: this.tenant,
      assignedUserId: this.user?.id,
      timeBegin: this.timeBegin,
      timeEnd: this.timeEnd,
      timeCreated: Date.now(),
      bookableItems: this.bookableItems,
      couponCode: this.couponCode,
      name: this.name,
      company: this.company,
      street: this.street,
      zipCode: this.zipCode,
      location: this.location,
      mail: this.email,
      phone: this.phone,
      comment: this.comment,
      priceEur: await this.userPriceEur(),
      isCommitted: await this.isAutoCommit(),
      isPayed: await this.isPaymentComplete(),
    };

    if (this.couponCode) {
      booking._couponUsed = await CouponManager.getCoupon(
        this.couponCode,
        this.tenant,
      );
      delete booking._couponUsed._id;
    }

    return booking;
  }
}

/**
 * Class representing a manual bundle checkout service.
 * @extends BundleCheckoutService
 */
class ManualBundleCheckoutService extends BundleCheckoutService {
  /**
   * Create a manual bundle checkout service.
   * @param {string} user - The user ID.
   * @param {string} tenant - The tenant ID.
   * @param {Date} timeBegin - The start time.
   * @param {Date} timeEnd - The end time.
   * @param {Array} bookableItems - The items to be booked.
   * @param {string} couponCode - The coupon code.
   * @param {string} name - The name of the user.
   * @param {string} company - The company of the user.
   * @param {string} street - The street of the user.
   * @param {string} zipCode - The zip code of the user.
   * @param {string} location - The location of the user.
   * @param {string} email - The email of the user.
   * @param {string} phone - The phone number of the user.
   * @param {string} comment - The comment of the user.
   * @param {number} priceEur - The price in Euros.
   * @param {boolean} isCommit - The commit status.
   * @param {boolean} isPayed - The payment status.
<<<<<<< HEAD
   * @param {string} paymentMethod - The payment method.
=======
>>>>>>> 5fbc0134
   */
  constructor(
    user,
    tenant,
    timeBegin,
    timeEnd,
    bookableItems,
    couponCode,
    name,
    company,
    street,
    zipCode,
    location,
    email,
    phone,
    comment,
    priceEur,
    isCommit,
    isPayed,
<<<<<<< HEAD
    paymentMethod,
=======
>>>>>>> 5fbc0134
  ) {
    super(
      user,
      tenant,
      timeBegin,
      timeEnd,
      bookableItems,
      couponCode,
      name,
      company,
      street,
      zipCode,
      location,
      email,
      phone,
      comment,
<<<<<<< HEAD
      paymentMethod,
=======
>>>>>>> 5fbc0134
    );
    this.priceEur = priceEur;
    this.isCommitted = isCommit;
    this.isPayed = isPayed;
  }

  checkAll() {
    return true;
  }
<<<<<<< HEAD

  async userPriceEur() {
    const priceEur = Number(this.priceEur);
    if (isNaN(priceEur) || priceEur < 0) {
      await super.userPriceEur();
    } else {
      return priceEur;
    }
  }

=======

  async userPriceEur() {
    const priceEur = Number(this.priceEur);
    if (isNaN(priceEur) || priceEur < 0) {
      await super.userPriceEur();
    } else {
      return priceEur;
    }
  }

>>>>>>> 5fbc0134
  async isAutoCommit() {
    if (
      this.isCommitted !== undefined &&
      typeof this.isCommitted === "boolean"
    ) {
      return this.isCommitted;
    } else {
      return await super.isAutoCommit();
    }
  }

  async isPaymentComplete() {
    if (this.isPayed !== undefined && typeof this.isPayed === "boolean") {
      return this.isPayed;
    } else {
      return await super.isPaymentComplete();
    }
  }
}

module.exports = {
  BundleCheckoutService,
  ManualBundleCheckoutService,
};<|MERGE_RESOLUTION|>--- conflicted
+++ resolved
@@ -7,56 +7,7 @@
  * Class representing a bundle checkout service.
  */
 class BundleCheckoutService {
-  /**
-   * Create a bundle checkout service.
-   * @param {string} user - The user ID.
-   * @param {string} tenant - The tenant ID.
-   * @param {Date} timeBegin - The start time.
-   * @param {Date} timeEnd - The end time.
-   * @param {Array} bookableItems - The items to be booked.
-   * @param {string} couponCode - The coupon code.
-   * @param {string} name - The name of the user.
-   * @param {string} company - The company of the user.
-   * @param {string} street - The street of the user.
-   * @param {string} zipCode - The zip code of the user.
-   * @param {string} location - The location of the user.
-   * @param {string} email - The email of the user.
-   * @param {string} phone - The phone number of the user.
-   * @param {string} comment - The comment of the user.
-   */
-  constructor(
-    user,
-    tenant,
-    timeBegin,
-    timeEnd,
-    bookableItems,
-    couponCode,
-    name,
-    company,
-    street,
-    zipCode,
-    location,
-    email,
-    phone,
-    comment,
-  ) {
-    this.user = user;
-    this.tenant = tenant;
-    this.timeBegin = timeBegin;
-    this.timeEnd = timeEnd;
-    this.bookableItems = bookableItems;
-    this.couponCode = couponCode;
-    this.name = name;
-    this.company = company;
-    this.street = street;
-    this.zipCode = zipCode;
-    this.location = location;
-    this.email = email;
-    this.phone = phone;
-    this.comment = comment;
-  }
-
-<<<<<<< HEAD
+
     /**
      * Create a bundle checkout service.
      * @param {string} user - The user ID.
@@ -107,7 +58,8 @@
         this.phone = phone;
         this.comment = comment;
         this.paymentMethod = paymentMethod;
-=======
+    }
+
   async generateBookingReference(
     length = 8,
     chunkLength = 4,
@@ -119,7 +71,6 @@
       throw new Error(
         "Unable to generate booking number. Retry count exceeded.",
       );
->>>>>>> 5fbc0134
     }
 
     let text = "";
@@ -201,7 +152,14 @@
   async prepareBooking() {
     await this.checkAll();
 
-<<<<<<< HEAD
+    for (const bookableItem of this.bookableItems) {
+      bookableItem._bookableUsed = await BookableManager.getBookable(
+        bookableItem.bookableId,
+        this.tenant,
+      );
+      delete bookableItem._bookableUsed._id;
+    }
+
         const booking = {
             id: await this.generateBookingReference(),
             tenant: this.tenant,
@@ -224,37 +182,6 @@
             isPayed: await this.isPaymentComplete(),
             paymentMethod: this.paymentMethod,
         };
-=======
-    for (const bookableItem of this.bookableItems) {
-      bookableItem._bookableUsed = await BookableManager.getBookable(
-        bookableItem.bookableId,
-        this.tenant,
-      );
-      delete bookableItem._bookableUsed._id;
-    }
->>>>>>> 5fbc0134
-
-    const booking = {
-      id: await this.generateBookingReference(),
-      tenant: this.tenant,
-      assignedUserId: this.user?.id,
-      timeBegin: this.timeBegin,
-      timeEnd: this.timeEnd,
-      timeCreated: Date.now(),
-      bookableItems: this.bookableItems,
-      couponCode: this.couponCode,
-      name: this.name,
-      company: this.company,
-      street: this.street,
-      zipCode: this.zipCode,
-      location: this.location,
-      mail: this.email,
-      phone: this.phone,
-      comment: this.comment,
-      priceEur: await this.userPriceEur(),
-      isCommitted: await this.isAutoCommit(),
-      isPayed: await this.isPaymentComplete(),
-    };
 
     if (this.couponCode) {
       booking._couponUsed = await CouponManager.getCoupon(
@@ -292,10 +219,7 @@
    * @param {number} priceEur - The price in Euros.
    * @param {boolean} isCommit - The commit status.
    * @param {boolean} isPayed - The payment status.
-<<<<<<< HEAD
    * @param {string} paymentMethod - The payment method.
-=======
->>>>>>> 5fbc0134
    */
   constructor(
     user,
@@ -315,10 +239,7 @@
     priceEur,
     isCommit,
     isPayed,
-<<<<<<< HEAD
     paymentMethod,
-=======
->>>>>>> 5fbc0134
   ) {
     super(
       user,
@@ -335,10 +256,7 @@
       email,
       phone,
       comment,
-<<<<<<< HEAD
       paymentMethod,
-=======
->>>>>>> 5fbc0134
     );
     this.priceEur = priceEur;
     this.isCommitted = isCommit;
@@ -348,7 +266,6 @@
   checkAll() {
     return true;
   }
-<<<<<<< HEAD
 
   async userPriceEur() {
     const priceEur = Number(this.priceEur);
@@ -359,18 +276,6 @@
     }
   }
 
-=======
-
-  async userPriceEur() {
-    const priceEur = Number(this.priceEur);
-    if (isNaN(priceEur) || priceEur < 0) {
-      await super.userPriceEur();
-    } else {
-      return priceEur;
-    }
-  }
-
->>>>>>> 5fbc0134
   async isAutoCommit() {
     if (
       this.isCommitted !== undefined &&
