const ItemCheckoutService = require("./item-checkout-service");
const BookableManager = require("../../data-managers/bookable-manager");
const BookingManager = require("../../data-managers/booking-manager");
const CouponManager = require("../../data-managers/coupon-manager");
const LockerService = require("../locker/locker-service");

/**
 * Class representing a bundle checkout service.
 */
class BundleCheckoutService {
  /**
   * Create a bundle checkout service.
   * @param {string} user - The user ID.
   * @param {string} tenant - The tenant ID.
   * @param {Date} timeBegin - The start time.
   * @param {Date} timeEnd - The end time.
   * @param {Array} bookableItems - The items to be booked.
   * @param {string} couponCode - The coupon code.
   * @param {string} name - The name of the user.
   * @param {string} company - The company of the user.
   * @param {string} street - The street of the user.
   * @param {string} zipCode - The zip code of the user.
   * @param {string} location - The location of the user.
   * @param {string} email - The email of the user.
   * @param {string} phone - The phone number of the user.
   * @param {string} comment - The comment of the user.
<<<<<<< HEAD
   * @param {Array} attachmentStatus - The attachments of the user.
=======
   * @param {string} paymentMethod - The payment method.
>>>>>>> 2d81b108
   */
  constructor(
    user,
    tenant,
    timeBegin,
    timeEnd,
    bookableItems,
    couponCode,
    name,
    company,
    street,
    zipCode,
    location,
    email,
    phone,
    comment,
<<<<<<< HEAD
    attachmentStatus,
=======
    paymentMethod,
>>>>>>> 2d81b108
  ) {
    this.user = user;
    this.tenant = tenant;
    this.timeBegin = timeBegin;
    this.timeEnd = timeEnd;
    this.bookableItems = bookableItems;
    this.couponCode = couponCode;
    this.name = name;
    this.company = company;
    this.street = street;
    this.zipCode = zipCode;
    this.location = location;
    this.email = email;
    this.phone = phone;
    this.comment = comment;
<<<<<<< HEAD
    this.attachmentStatus = attachmentStatus;
=======
    this.paymentMethod = paymentMethod;
>>>>>>> 2d81b108
  }

  async generateBookingReference(
    length = 8,
    chunkLength = 4,
    possible = "ABCDEFGHJKMNPQRSTUXY",
    ensureUnique = true,
    retryCount = 10,
  ) {
    if (ensureUnique && retryCount <= 0) {
      throw new Error(
        "Unable to generate booking number. Retry count exceeded.",
      );
    }

    let text = "";
    for (let i = 0; i < length; i++) {
      text += possible.charAt(Math.floor(Math.random() * possible.length));
    }

    for (let i = chunkLength; i < text.length; i += chunkLength + 1) {
      text = text.slice(0, i) + "-" + text.slice(i);
    }

    if (ensureUnique) {
      if (!!(await BookingManager.getBooking(text, this.tenant)._id)) {
        return await this.generateBookingReference(
          length,
          chunkLength,
          possible,
          ensureUnique,
          retryCount - 1,
        );
      }
    }

    return text;
  }
  async checkAll() {
    for (const bookableItem of this.bookableItems) {
      const itemCheckoutService = new ItemCheckoutService(
        this.user,
        this.tenant,
        this.timeBegin,
        this.timeEnd,
        bookableItem.bookableId,
        bookableItem.amount,
      );

      await itemCheckoutService.checkAll();
    }

    return true;
  }

  async userPriceEur() {
    let total = 0;
    for (const bookableItem of this.bookableItems) {
      const itemCheckoutService = new ItemCheckoutService(
        this.user,
        this.tenant,
        this.timeBegin,
        this.timeEnd,
        bookableItem.bookableId,
        bookableItem.amount,
        this.couponCode,
      );

      total += await itemCheckoutService.userPriceEur();
    }

    return Math.round(total * 100) / 100;
  }

  async isPaymentComplete() {
    return (await this.userPriceEur()) === 0;
  }

  async isAutoCommit() {
    for (const bookableItem of this.bookableItems) {
      const bookable = await BookableManager.getBookable(
        bookableItem.bookableId,
        this.tenant,
      );

      if (!bookable.autoCommitBooking) return false;
    }
    return true;
  }

  async getLockerInfo() {
    let lockerInfo = [];
    try {
      for (const bookableItem of this.bookableItems) {
        const lockerServiceInstance = LockerService.getInstance();
        lockerInfo = lockerInfo.concat(
          await lockerServiceInstance.getAvailableLocker(
            bookableItem.bookableId,
            this.tenant,
            this.timeBegin,
            this.timeEnd,
            bookableItem.amount,
          ),
        );
      }
    } catch (error) {
      throw new Error(error);
    }
    return lockerInfo;
  }

  processAttachments(bookableItems, attachmentStatus) {
    const attachments = bookableItems.reduce((acc, bookableItem) => {
      const itemAttachments = bookableItem._bookableUsed.attachments.map(
        (attachment) => {
          attachment.bookableId = bookableItem.bookableId;
          return attachment;
        },
      );
      return acc.concat(itemAttachments);
    }, []);

    return attachments.map((attachment) => {
      const status = attachmentStatus?.find(
        (status) => status.id === attachment.id,
      );
      return {
        type: attachment.type,
        title: attachment.title,
        bookableId: attachment.bookableId,
        url: attachment.url,
        accepted: status ? status.accepted : undefined,
      };
    });
  }

  async prepareBooking() {
    await this.checkAll();

    for (const bookableItem of this.bookableItems) {
      bookableItem._bookableUsed = await BookableManager.getBookable(
        bookableItem.bookableId,
        this.tenant,
      );
      delete bookableItem._bookableUsed._id;
    }

    const booking = {
      id: await this.generateBookingReference(),
      tenant: this.tenant,
      assignedUserId: this.user?.id,
      timeBegin: this.timeBegin,
      timeEnd: this.timeEnd,
      timeCreated: Date.now(),
      bookableItems: this.bookableItems,
      couponCode: this.couponCode,
      name: this.name,
      company: this.company,
      street: this.street,
      zipCode: this.zipCode,
      location: this.location,
      mail: this.email,
      phone: this.phone,
      comment: this.comment,
      attachments: this.processAttachments(
        this.bookableItems,
        this.attachmentStatus,
      ),
      priceEur: await this.userPriceEur(),
      isCommitted: await this.isAutoCommit(),
      isPayed: await this.isPaymentComplete(),
      paymentMethod: this.paymentMethod,
      lockerInfo: await this.getLockerInfo(),
    };

    if (this.couponCode) {
      booking._couponUsed = await CouponManager.getCoupon(
        this.couponCode,
        this.tenant,
      );
      delete booking._couponUsed._id;
    }

    return booking;
  }
}

/**
 * Class representing a manual bundle checkout service.
 * @extends BundleCheckoutService
 */
class ManualBundleCheckoutService extends BundleCheckoutService {
  /**
   * Create a manual bundle checkout service.
   * @param {string} user - The user ID.
   * @param {string} tenant - The tenant ID.
   * @param {Date} timeBegin - The start time.
   * @param {Date} timeEnd - The end time.
   * @param {Array} bookableItems - The items to be booked.
   * @param {string} couponCode - The coupon code.
   * @param {string} name - The name of the user.
   * @param {string} company - The company of the user.
   * @param {string} street - The street of the user.
   * @param {string} zipCode - The zip code of the user.
   * @param {string} location - The location of the user.
   * @param {string} email - The email of the user.
   * @param {string} phone - The phone number of the user.
   * @param {string} comment - The comment of the user.
   * @param {number} priceEur - The price in Euros.
   * @param {boolean} isCommit - The commit status.
   * @param {boolean} isPayed - The payment status.
<<<<<<< HEAD
   * @param {Array} attachmentStatus - The attachments of the user.
=======
   * @param {string} paymentMethod - The payment method.
>>>>>>> 2d81b108
   */
  constructor(
    user,
    tenant,
    timeBegin,
    timeEnd,
    bookableItems,
    couponCode,
    name,
    company,
    street,
    zipCode,
    location,
    email,
    phone,
    comment,
    attachmentStatus,
    priceEur,
    isCommit,
    isPayed,
    paymentMethod,
  ) {
    super(
      user,
      tenant,
      timeBegin,
      timeEnd,
      bookableItems,
      couponCode,
      name,
      company,
      street,
      zipCode,
      location,
      email,
      phone,
      comment,
<<<<<<< HEAD
      attachmentStatus,
=======
      paymentMethod,
>>>>>>> 2d81b108
    );
    this.priceEur = priceEur;
    this.isCommitted = isCommit;
    this.isPayed = isPayed;
  }

  checkAll() {
    return true;
  }

  async userPriceEur() {
    const priceEur = Number(this.priceEur);
    if (isNaN(priceEur) || priceEur < 0) {
      await super.userPriceEur();
    } else {
      return priceEur;
    }
  }

  async isAutoCommit() {
    if (
      this.isCommitted !== undefined &&
      typeof this.isCommitted === "boolean"
    ) {
      return this.isCommitted;
    } else {
      return await super.isAutoCommit();
    }
  }

  async isPaymentComplete() {
    if (this.isPayed !== undefined && typeof this.isPayed === "boolean") {
      return this.isPayed;
    } else {
      return await super.isPaymentComplete();
    }
  }
}

module.exports = {
  BundleCheckoutService,
  ManualBundleCheckoutService,
};<|MERGE_RESOLUTION|>--- conflicted
+++ resolved
@@ -24,11 +24,8 @@
    * @param {string} email - The email of the user.
    * @param {string} phone - The phone number of the user.
    * @param {string} comment - The comment of the user.
-<<<<<<< HEAD
    * @param {Array} attachmentStatus - The attachments of the user.
-=======
    * @param {string} paymentMethod - The payment method.
->>>>>>> 2d81b108
    */
   constructor(
     user,
@@ -45,11 +42,8 @@
     email,
     phone,
     comment,
-<<<<<<< HEAD
     attachmentStatus,
-=======
     paymentMethod,
->>>>>>> 2d81b108
   ) {
     this.user = user;
     this.tenant = tenant;
@@ -65,11 +59,8 @@
     this.email = email;
     this.phone = phone;
     this.comment = comment;
-<<<<<<< HEAD
     this.attachmentStatus = attachmentStatus;
-=======
     this.paymentMethod = paymentMethod;
->>>>>>> 2d81b108
   }
 
   async generateBookingReference(
@@ -281,11 +272,8 @@
    * @param {number} priceEur - The price in Euros.
    * @param {boolean} isCommit - The commit status.
    * @param {boolean} isPayed - The payment status.
-<<<<<<< HEAD
    * @param {Array} attachmentStatus - The attachments of the user.
-=======
    * @param {string} paymentMethod - The payment method.
->>>>>>> 2d81b108
    */
   constructor(
     user,
@@ -323,11 +311,8 @@
       email,
       phone,
       comment,
-<<<<<<< HEAD
       attachmentStatus,
-=======
       paymentMethod,
->>>>>>> 2d81b108
     );
     this.priceEur = priceEur;
     this.isCommitted = isCommit;
