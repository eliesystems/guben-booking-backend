--- conflicted
+++ resolved
@@ -45,11 +45,8 @@
       mail,
       phone,
       comment,
-<<<<<<< HEAD
       attachmentStatus,
-=======
       paymentMethod,
->>>>>>> 2d81b108
     } = request.body;
 
     logger.info(
@@ -85,11 +82,8 @@
         mail,
         phone,
         comment,
-<<<<<<< HEAD
         attachmentStatus,
-=======
         paymentMethod,
->>>>>>> 2d81b108
         Number(request.body.priceEur),
         Boolean(request.body.isCommitted),
         Boolean(request.body.isPayed),
@@ -110,11 +104,8 @@
         mail,
         phone,
         comment,
-<<<<<<< HEAD
         attachmentStatus,
-=======
         paymentMethod,
->>>>>>> 2d81b108
       );
     }
 
