const bunyan = require("bunyan");
const BookingManager = require("../../data-managers/booking-manager");
const MailController = require("../../mail-service/mail-controller");
const { v4: uuidV4 } = require("uuid");
const { getTenant } = require("../../data-managers/tenant-manager");
const {
  BundleCheckoutService,
  ManualBundleCheckoutService,
} = require("./bundle-checkout-service");
const ReceiptService = require("../payment/receipt-service");
const LockerService = require("../locker/locker-service");
const EventManager = require("../../data-managers/event-manager");
const { isEmail } = require("validator");
const { BOOKING_HOOK_TYPES } = require("../../entities/booking");

const logger = bunyan.createLogger({
  name: "checkout-controller.js",
  level: process.env.LOG_LEVEL,
});
class BookingService {
  /**
   * This is a static asynchronous method that creates a booking.
   *
   * @param {Object} request - The request object from the client.
   * @param {Boolean}  manualBooking - The manual booking object.
   *
   * @returns {Object} booking - The booking object that was created.
   *
   * @throws {Error} Will throw an error if the bookableItems array is empty or not provided.
   */
  static async createBooking(request, manualBooking = false) {
    const checkoutId = uuidV4();
    const tenantId = request.params.tenant;
    const simulate = request.query.simulate === "true";
    const user = request.user;
    const tenant = await getTenant(tenantId);

    const {
      timeBegin,
      timeEnd,
      bookableItems,
      couponCode,
      name,
      company,
      street,
      zipCode,
      location,
      mail,
      phone,
      comment,
      attachmentStatus,
      paymentProvider,
    } = request.body;

    logger.info(
      `${tenantId}, cid ${checkoutId} -- checkout request by user ${user?.id} with simulate=${simulate}`,
    );
    logger.debug(
      `${tenantId}, cid ${checkoutId} -- Checkout Details: timeBegin=${timeBegin}, timeEnd=${timeEnd}, bookableItems=${bookableItems}, couponCode=${couponCode}, name=${name}, company=${company}, street=${street}, zipCode=${zipCode}, location=${location}, email=${mail}, phone=${phone}, comment=${comment}`,
    );

    if (!bookableItems || bookableItems.length === 0) {
      logger.warn(
        `${tenantId}, cid ${checkoutId} -- checkout stopped. Missing parameters`,
      );

      throw new Error("Missing parameters", { cause: { code: 400 } });
    }

    let bundleCheckoutService;

    if (manualBooking) {
      bundleCheckoutService = new ManualBundleCheckoutService(
        user?.id,
        tenantId,
        timeBegin,
        timeEnd,
        null,
        bookableItems,
        couponCode,
        name,
        company,
        street,
        zipCode,
        location,
        mail,
        phone,
        comment,
        Boolean(request.body.isCommitted),
        Boolean(request.body.isPayed),
        Boolean(request.body.isRejected),
        attachmentStatus,
        paymentProvider,
      );
    } else {
      bundleCheckoutService = new BundleCheckoutService(
        user?.id,
        tenantId,
        timeBegin,
        timeEnd,
        null,
        bookableItems,
        couponCode,
        name,
        company,
        street,
        zipCode,
        location,
        mail,
        phone,
        comment,
        attachmentStatus,
        paymentProvider,
      );
    }

    const booking = await bundleCheckoutService.prepareBooking();

    logger.debug(
      `${tenantId}, cid ${checkoutId} -- Booking prepared: ${JSON.stringify(
        booking,
      )}`,
    );

    if (simulate === false) {
      await BookingManager.storeBooking(booking);

      logger.info(
        `${tenantId}, cid ${checkoutId} -- Booking ${booking.id} stored by user ${user?.id}`,
      );
      if (!booking.isCommitted) {
        try {
          await MailController.sendBookingRequestConfirmation(
            booking.mail,
            booking.id,
            booking.tenant,
          );
        } catch (err) {
          logger.error(err);
        }
      }
      if (booking.isCommitted && booking.isPayed) {
        let attachments = [];
        try {
          if (booking.priceEur > 0) {
            const pdfData = await ReceiptService.createReceipt(
              tenantId,
              booking.id,
            );

            attachments = [
              {
                filename: pdfData.name,
                content: pdfData.buffer,
                contentType: "application/pdf",
              },
            ];
          }
        } catch (err) {
          logger.error(err);
        }

        try {
          await MailController.sendBookingConfirmation(
            booking.mail,
            booking.id,
            booking.tenant,
            attachments,
          );
        } catch (err) {
          logger.error(err);
        }

        try {
          const lockerServiceInstance = LockerService.getInstance();
          await lockerServiceInstance.handleCreate(booking.tenant, booking.id);
        } catch (err) {
          logger.error(err);
        }

        const isTicketBooking = bookableItems.some(isTicket);

        if (isTicketBooking) {
          const eventIds = bookableItems.map(getEventForTicket);
          await sendEmailToOrganizer(eventIds, tenantId, booking);
        }
      }

      try {
        await MailController.sendIncomingBooking(
          tenant.mail,
          booking.id,
          booking.tenant,
        );
      } catch (err) {
        logger.error(err);
      }
    } else {
      logger.info(`${tenantId}, cid ${checkoutId} -- Simulated booking`);
    }
    return booking;
  }

  static async cancelBooking(tenantId, bookingId) {
    try {
      const booking = await BookingManager.getBooking(bookingId, tenantId);
      if (!booking) {
        throw new Error("Booking not found");
      }

      const lockerServiceInstance = LockerService.getInstance();
      await lockerServiceInstance.handleCancel(booking.tenant, booking.id);
      await BookingManager.removeBooking(booking.id, booking.tenant);
    } catch (error) {
      throw new Error(`Error cancelling booking: ${error.message}`);
    }
  }

  static async updateBooking(tenantId, updatedBooking) {
    const oldBooking = await BookingManager.getBooking(
      updatedBooking.id,
      tenantId,
    );

    try {
      const bundleCheckoutService = new ManualBundleCheckoutService(
        updatedBooking.assignedUserId,
        tenantId,
        updatedBooking.timeBegin,
        updatedBooking.timeEnd,
        oldBooking.timeCreated,
        updatedBooking.bookableItems,
        updatedBooking.couponCode,
        updatedBooking.name,
        updatedBooking.company,
        updatedBooking.street,
        updatedBooking.zipCode,
        updatedBooking.location,
        updatedBooking.mail,
        updatedBooking.phone,
        updatedBooking.comment,
        Boolean(updatedBooking.isCommitted),
        Boolean(updatedBooking.isPayed),
        Boolean(updatedBooking.isRejected),
        updatedBooking.attachmentStatus,
        updatedBooking.paymentMethod,
      );

      const booking = await bundleCheckoutService.prepareBooking({
        keepExistingId: true,
        existingId: oldBooking.id,
      });

      await BookingManager.storeBooking(booking);
      const lockerServiceInstance = LockerService.getInstance();
      await lockerServiceInstance.handleUpdate(
        updatedBooking.tenant,
        oldBooking,
        booking,
      );
    } catch (error) {
      await BookingManager.storeBooking(oldBooking);
      throw new Error(`Error updating booking: ${error.message}`);
    }

    return BookingManager.getBooking(updatedBooking.id, tenantId);
  }

  static async commitBooking(tenant, booking) {
    try {
      const originBooking = await BookingManager.getBooking(booking.id, tenant);
      originBooking.isCommitted = true;
      originBooking.isRejected = false;
      await BookingManager.storeBooking(originBooking);
      if (
        originBooking.isPayed === true ||
        !originBooking.priceEur ||
        originBooking.priceEur === 0
      ) {
        await MailController.sendFreeBookingConfirmation(
          originBooking.mail,
          originBooking.id,
          originBooking.tenant,
        );
        logger.info(
          `${tenant} -- booking ${originBooking.id} committed and sent free booking confirmation to ${originBooking.mail}`,
        );
      } else {
        await MailController.sendPaymentRequest(
          originBooking.mail,
          originBooking.id,
          originBooking.tenant,
        );
        logger.info(
          `${tenant} -- booking ${originBooking.id} committed and sent payment request to ${originBooking.mail}`,
        );
      }
      const bookableItems = originBooking.bookableItems;
      const isTicketBooking = bookableItems.some(isTicket);

      if (isTicketBooking) {
        const eventIds = bookableItems.map(getEventForTicket);
        await sendEmailToOrganizer(eventIds, tenant, originBooking);
      }
    } catch (error) {
      throw new Error(`Error committing booking: ${error.message}`);
    }
  }

  static async rejectBooking(tenant, bookingId, reason = "") {
    try {
<<<<<<< HEAD
      const originBooking = await BookingManager.getBooking(booking.id, tenant);
      originBooking.isRejected = true;

      await BookingManager.storeBooking(originBooking);

      await MailController.sendBookingRejection(
        originBooking.mail,
        originBooking.id,
        originBooking.tenant,
=======
      const booking = await BookingManager.getBooking(bookingId, tenant);

      booking.isRejected = true;
      await BookingService.updateBooking(tenant, booking);

      await MailController.sendBookingRejection(
        booking.mail,
        booking.id,
        booking.tenant,
        reason,
>>>>>>> 062fde52
      );
      logger.info(
        `${tenant} -- booking ${originBooking.id} rejected and sent booking rejection to ${originBooking.mail}`,
      );
    } catch (error) {
      throw new Error(`Error rejecting booking: ${error.message}`);
    }
  }

  static async requestRejectBooking(tenant, bookingId, reason = "") {
    try {
      const booking = await BookingManager.getBooking(bookingId, tenant);

      const hook = booking.addHook(BOOKING_HOOK_TYPES.REJECT, {
        reason: reason,
      });

      await BookingService.updateBooking(tenant, booking);

      await MailController.sendVerifyBookingRejection(
        booking.mail,
        booking.id,
        booking.tenant,
        hook.id,
        reason,
      );
      logger.info(
        `${tenant} -- booking ${booking.id} rejection requested and sent booking reject verification to ${booking.mail}`,
      );
    } catch (error) {
      throw new Error(`Error requesting booking rejection: ${error.message}`);
    }
  }

  static async checkBookingStatus(bookingId, name, tenantId) {
    const tenant = await getTenant(tenantId);

    if (!tenant.enablePublicStatusView) {
      throw { message: "Public status view disabled ", code: 405 };
    }

    const booking = await BookingManager.getBooking(bookingId, tenantId);

    if (!booking.id) {
      throw { message: "Booking not found", code: 404 };
    }

    if (booking.name.toLowerCase() !== name.toLowerCase()) {
      throw { message: "Missmatch", code: 401 };
    }

    const leadingBookableItem = booking.bookableItems[0]._bookableUsed;

    let valid;

    if (booking.timeEnd && booking.timeEnd) {
      if (booking.timeEnd < new Date()) {
        valid = "expired";
      } else if (booking.timeBegin > new Date()) {
        valid = "pending";
      } else {
        valid = "active";
      }
    }

    return {
      bookingId: booking.id,
      title: leadingBookableItem.title,
      name: booking.name,
      status: {
        paymentStatus: booking.isPayed ? "paid" : "pending",
        bookingStatus: booking.isCommitted ? "confirmed" : "pending",
        activeStatus: valid,
      },
      timeBegin: booking.timeBegin,
      timeEnd: booking.timeEnd,
      timeCreated: booking.timeCreated,
      comment: booking.comment,
    };
  }

  static async verifyBookingOwnership(tenantId, bookingId, name) {
    const booking = await BookingManager.getBooking(bookingId, tenantId);

    if (!booking.id) {
      throw { message: "Booking not found", code: 404 };
    }

    return booking.name.toLowerCase() === name.toLowerCase();
  }
}

module.exports = BookingService;

function isTicket(bookableItem) {
  if (!bookableItem?._bookableUsed) {
    return false;
  }
  return bookableItem._bookableUsed.type === "ticket";
}

function getEventForTicket(bookableItem) {
  return bookableItem._bookableUsed.eventId || null;
}

async function sendEmailToOrganizer(eventIds, tenantId, booking) {
  try {
    const uniqueEventIds = [...new Set(eventIds)];

    const events = await Promise.all(
      uniqueEventIds.map((eventId) => EventManager.getEvent(eventId, tenantId)),
    );

    const organizerMails = events
      .map((event) => event.eventOrganizer?.contactPersonEmailAddress)
      .filter((email) => isEmail(email));
    const uniqueOrganizerMails = [...new Set(organizerMails)];

    if (uniqueOrganizerMails.length === 0) {
      logger.warn(`No organizer found for booking: ${booking.id}`);
      return;
    }

    const emailPromises = uniqueOrganizerMails.map(async (organizerMail) => {
      try {
        await MailController.sendNewBooking(
          organizerMail,
          booking.id,
          booking.tenant,
        );
        logger.info(
          `Successfully send mail to organizer ${organizerMail} for booking ${booking.id}.`,
        );
      } catch (err) {
        logger.error(
          `Error while sending mail to organizer ${organizerMail} for booking ${booking.id}: ${err.message}`,
        );
      }
    });

    await Promise.all(emailPromises);
  } catch (err) {
    logger.error(
      `Error when retrieving events or sending mails: ${err.message}`,
    );
  }
}<|MERGE_RESOLUTION|>--- conflicted
+++ resolved
@@ -309,17 +309,6 @@
 
   static async rejectBooking(tenant, bookingId, reason = "") {
     try {
-<<<<<<< HEAD
-      const originBooking = await BookingManager.getBooking(booking.id, tenant);
-      originBooking.isRejected = true;
-
-      await BookingManager.storeBooking(originBooking);
-
-      await MailController.sendBookingRejection(
-        originBooking.mail,
-        originBooking.id,
-        originBooking.tenant,
-=======
       const booking = await BookingManager.getBooking(bookingId, tenant);
 
       booking.isRejected = true;
@@ -330,7 +319,6 @@
         booking.id,
         booking.tenant,
         reason,
->>>>>>> 062fde52
       );
       logger.info(
         `${tenant} -- booking ${originBooking.id} rejected and sent booking rejection to ${originBooking.mail}`,
