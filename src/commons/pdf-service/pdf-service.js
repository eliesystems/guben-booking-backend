const puppeteer = require("puppeteer");
const Mustache = require("mustache");
const BookingManager = require("../data-managers/booking-manager");
const BookableManager = require("../data-managers/bookable-manager");
const TenantManager = require("../data-managers/tenant-manager");
const bunyan = require("bunyan");

const logger = bunyan.createLogger({
  name: "mail-service.js",
  level: process.env.LOG_LEVEL,
});

const IdGenerator = require("../utilities/id-generator");

class PdfService {
  static formatDateTime(value) {
    const formatter = new Intl.DateTimeFormat("de-DE", {
      day: "2-digit",
      month: "2-digit",
      year: "numeric",
      hour: "2-digit",
      minute: "2-digit",
      timeZone: "Europe/Berlin",
    });
    return formatter.format(new Date(value));
  }

  static formatDate(value) {
    const formatter = new Intl.DateTimeFormat("de-DE", {
      day: "2-digit",
      month: "2-digit",
      year: "numeric",
    });
    return formatter.format(new Date(value));
  }

  static formatCurrency(value) {
    if (!value) return "-";
    const formatter = new Intl.NumberFormat("de-DE", {
      style: "currency",
      currency: "EUR",
    });
    return formatter.format(value);
  }

  static translatePayMethod(value) {
    switch (value) {
      case "1":
        return "Giropay";
      case "17":
        return "Giropay";
      case "18":
        return "Giropay";
      case "2":
        return "eps";
      case "12":
        return "iDEAL";
      case "11":
        return "Kreditkarte";
      case "6":
        return "Lastschrift";
      case "7":
        return "Lastschrift";
      case "26":
        return "Bluecode";
      case "33":
        return "Maestro";
      case "14":
        return "PayPal";
      case "23":
        return "paydirekt";
      case "27":
        return "Sofortüberweisung";
      default:
        return "Unbekannt";
    }
  }

<<<<<<< HEAD
  static async generateReceipt(bookingId, tenantId, receiptNumber) {
=======
  static async generateReceipt(bookingId, tenantId) {
>>>>>>> 5fbc0134
    try {
      const tenant = await TenantManager.getTenant(tenantId);

      let booking = await BookingManager.getBooking(bookingId, tenantId);
      let bookables = (await BookableManager.getBookables(tenantId)).filter(
        (b) => booking.bookableItems.some((bi) => bi.bookableId === b.id),
      );

      const totalAmount = PdfService.formatCurrency(booking.priceEur);

      let bookingPeriod = "-";
      if (booking.timeBegin && booking.timeEnd) {
        bookingPeriod =
          PdfService.formatDateTime(booking.timeBegin) +
          " - " +
          PdfService.formatDateTime(booking.timeEnd);
      }
      let bookedItems = "";

      for (const bookableItem of booking.bookableItems) {
        const bookable = bookables.find(
          (b) => b.id === bookableItem.bookableId,
        );
        bookedItems += `<div>${bookable.title}, Anzahl: ${bookableItem.amount}</div>`;
      }

      if (booking._couponUsed) {
        if (booking._couponUsed.type === "fixed") {
          bookedItems += `<div>
                    Gutschein: ${booking._couponUsed.description} (-${booking._couponUsed.discount}€)<br>
                </div>`;
        } else if (booking._couponUsed.type === "percentage") {
          bookedItems += `<div>
                    Gutschein: ${booking._couponUsed.description} (-${booking._couponUsed.discount}%)<br>
                </div>`;
        }
      }

      const payMethodTranslated = PdfService.translatePayMethod(
        booking.payMethod,
      );

      const payDate = PdfService.formatDateTime(booking.timeCreated);

      const receiptAddress = `${booking.company || ""} 
            ${booking.company ? "<br />" : ""}
            ${booking.name}<br />
            ${booking.street}<br />
            ${booking.zipCode} ${booking.location}`;

      const currentDate = PdfService.formatDate(new Date());

      const browser = await puppeteer.launch({
        headless: true,
        args: ["--no-sandbox"],
      });

      const page = await browser.newPage();

      const html = tenant.receiptTemplate;

      if (!PdfService.isValidTemplate(html)) {
        throw new Error("Invalid receipt template");
      }

      const data = {
        bookingId: bookingId,
        tenant: tenantId,
        totalAmount: totalAmount,
        bookingPeriod: bookingPeriod,
        bookedItems: bookedItems,
        bookingDate: currentDate,
        receiptNumber: receiptNumber,
        receiptAddress: receiptAddress,
        payMethod: payMethodTranslated,
        payDate: payDate,
      };

      const renderedHtml = Mustache.render(html, data);

      await page.setContent(renderedHtml, { waitUntil: "domcontentloaded" });

      let pdfData = {};
      pdfData.buffer = await page.pdf({ format: "A4" });

      pdfData.name = `Zahlungsbeleg-${receiptNumber}.pdf`;

      await browser.close();

      return pdfData;
    } catch (err) {
      logger.error(err);
      throw err;
    }
  }

  static async generateInvoice(tenantId, bookingId, invoiceNumber) {
    try {
      const tenant = await TenantManager.getTenant(tenantId);
      const invoiceApp = await TenantManager.getTenantApp(tenantId, "invoice");

      let booking = await BookingManager.getBooking(bookingId, tenantId);
      let bookables = (await BookableManager.getBookables(tenantId)).filter(
        (b) => booking.bookableItems.some((bi) => bi.bookableId === b.id),
      );

      const totalAmount = PdfService.formatCurrency(booking.priceEur);

      let bookingPeriod = "-";
      if (booking.timeBegin && booking.timeEnd) {
        bookingPeriod =
          PdfService.formatDateTime(booking.timeBegin) +
          " - " +
          PdfService.formatDateTime(booking.timeEnd);
      }
      let bookedItems = "";

      for (const bookableItem of booking.bookableItems) {
        const bookable = bookables.find(
          (b) => b.id === bookableItem.bookableId,
        );
        bookedItems += `<div>${bookable.title}, Anzahl: ${bookableItem.amount}</div>`;
      }

      if (booking._couponUsed) {
        if (booking._couponUsed.type === "fixed") {
          bookedItems += `<div>
                    Gutschein: ${booking._couponUsed.description} (-${booking._couponUsed.discount}€)<br>
                </div>`;
        } else if (booking._couponUsed.type === "percentage") {
          bookedItems += `<div>
                    Gutschein: ${booking._couponUsed.description} (-${booking._couponUsed.discount}%)<br>
                </div>`;
        }
      }

      const invoiceAddress = `${booking.company || ""} 
            ${booking.company ? "<br />" : ""}
            ${booking.name}<br />
            ${booking.street}<br />
            ${booking.zipCode} ${booking.location}`;

      const currentDate = PdfService.formatDate(new Date());

      const browser = await puppeteer.launch({
        headless: true,
        args: ["--no-sandbox"],
      });

      const page = await browser.newPage();

      const html = tenant.invoiceTemplate;

      if (!PdfService.isValidTemplate(html)) {
        throw new Error("Invalid receipt template");
      }

      const data = {
        bookingId: bookingId,
        tenant: tenantId,
        totalAmount: totalAmount,
        bookingPeriod: bookingPeriod,
        bookedItems: bookedItems,
        bookingDate: currentDate,
        invoiceNumber: invoiceNumber,
        invoiceAddress: invoiceAddress,
        bank: invoiceApp.bank,
        iban: invoiceApp.iban,
        bic: invoiceApp.bic,
        daysUntilPaymentDue: invoiceApp.daysUntilPaymentDue,

      };

      const renderedHtml = Mustache.render(html, data);

      await page.setContent(renderedHtml, { waitUntil: "domcontentloaded" });

      let pdfData = {};
      pdfData.buffer = await page.pdf({ format: "A4" });

      pdfData.name = `Rechnung-${invoiceNumber}.pdf`;

      await browser.close();

      return pdfData;
    } catch (err) {
      throw err;
    }
  }

  static isValidTemplate(template) {
    const patterns = [
      /<!DOCTYPE html>/,
      /<html.*?>/,
      /<\/html>/,
      /<head>/,
      /<\/head>/,
      /<body>/,
      /<\/body>/,
    ];

    const missingElement = patterns.find((pattern) => !pattern.test(template));

    if (missingElement !== undefined) {
      logger.error(
        `PDF template is missing required pattern: ${missingElement}`,
      );
    }

    return !missingElement;
  }
}

module.exports = PdfService;<|MERGE_RESOLUTION|>--- conflicted
+++ resolved
@@ -76,11 +76,7 @@
     }
   }
 
-<<<<<<< HEAD
   static async generateReceipt(bookingId, tenantId, receiptNumber) {
-=======
-  static async generateReceipt(bookingId, tenantId) {
->>>>>>> 5fbc0134
     try {
       const tenant = await TenantManager.getTenant(tenantId);
 
