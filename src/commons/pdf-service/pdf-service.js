--- conflicted
+++ resolved
@@ -76,15 +76,11 @@
     }
   }
 
-<<<<<<< HEAD
   static async generateReceipt(
     bookingId,
     tenantId,
     receiptNumber,
   ) {
-=======
-  static async generateReceipt(bookingId, tenantId) {
->>>>>>> d9b49bc7
     try {
       const tenant = await TenantManager.getTenant(tenantId);
 
