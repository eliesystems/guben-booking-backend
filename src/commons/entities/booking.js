--- conflicted
+++ resolved
@@ -7,6 +7,7 @@
    *
    * @param {string} id Identifier of the booking, set undefined to generate random UUID
    * @param {string} tenant Identifier of the tenant
+   * @param {string} bookableId The foreign identifier indicating the booked resource
    * @param {string} assignedUserId The foreign identifier of the user related to this booking
    * @param {string} mail e-mail address in case no user is assigned to the booking
    * @param {string} comment A free text comment by the user
@@ -28,10 +29,7 @@
     timeCreated,
     bookableIds,
     isCommitted,
-<<<<<<< HEAD
-    attachments
-=======
->>>>>>> 5fbc0134
+    attachments,
   ) {
     this.id = id;
     this.tenant = tenant;
