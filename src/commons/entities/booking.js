const { v4: uuidv4 } = require("uuid");
const { Double } = require("mongodb");

const BOOKING_HOOK_TYPES = Object.freeze({
  REJECT: "REJECT",
});

class BookingHook {
  constructor({ id, type, timeCreated, payload }) {
    this.id = id;
    this.type = type;
    this.timeCreated = timeCreated || Date.now();
    this.payload = payload;
  }
}

class Booking {
  /**
   * Constructs a new Booking object.
   *
   * @param {Object} params - The parameters for the booking.
   * @param {string} params.id - The unique identifier for the booking.
   * @param {string} params.tenantId - The tenant identifier.
   * @param {string} params.assignedUserId - The ID of the user assigned to the booking.
   * @param {Array} params.attachments - The attachments associated with the booking.
   * @param {Array} params.bookableItems - The items that can be booked.
   * @param {string} params.comment - The comment for the booking.
   * @param {string} params.company - The company associated with the booking.
   * @param {string} params.couponCode - The coupon code used for the booking.
   * @param {boolean} params.isCommitted - Whether the booking is committed.
   * @param {boolean} params.isPayed - Whether the booking is paid.
   * @param {string} params.isRejected - Whether the booking is rejected.
   * @param {string} params.location - The location of the booking.
   * @param {Array} params.lockerInfo - The locker information for the booking.
   * @param {string} params.mail - The email address associated with the booking.
   * @param {string} params.name - The name associated with the booking.
   * @param {string} params.paymentProvider - The payment provider used for the booking.
   * @param {string} params.paymentMethod - The payment method used for the booking.
   * @param {string} params.phone - The phone number associated with the booking.
   * @param {number} params.priceEur - The price of the booking in euros.
   * @param {string} params.street - The street address associated with the booking.
   * @param {Date} params.timeBegin - The start time of the booking.
   * @param {Date} params.timeCreated - The creation time of the booking.
   * @param {Date} params.timeEnd - The end time of the booking.
   * @param {number} params.vatIncludedEur - The VAT included in the price in euros.
   * @param {string} params.zipCode - The zip code associated with the booking.
   * @param {string} id Identifier of the booking
   * @param {string} assignedUserId The foreign identifier of the user related to this booking
   * @param {string} mail e-mail address in case no user is assigned to the booking
   * @param {string} comment A free text comment by the user
   * @param {integer} timeBegin Timestamp for begin date/time of the booking
   * @param {integer} timeEnd Timestamp for end date/time of the booking
   * @param {integer} timeCreated Timestamp when the booking was initially created
   * @param {array<object>} bookableItems List of bookable items
   * @param {boolean} isCommitted true, if the booking is committed
   * @param {string} couponCode Coupon code used for the booking
   * @param {string} name Name of the person who made the booking
   * @param {string} company Company name
   * @param {string} street Street address
   * @param {string} zipCode Zip code
   * @param {string} location Location
   * @param {string} phone Phone number
   * @param {number} priceEur Price in Euros
   * @param {boolean} isPayed true, if the booking is paid
   * @param {object} couponUsed Details of the coupon used
   * @param {array<object>} hooks List of hooks
   */
  constructor({
    id,
    tenantId,
    assignedUserId,
    attachments,
    bookableItems,
    comment,
<<<<<<< HEAD
    location,
    zipCode,
    street,
    name,
    phone,
=======
    company,
    couponCode,
    isCommitted,
    isPayed,
    isRejected,
    location,
    lockerInfo,
    mail,
    name,
    paymentProvider,
    paymentMethod,
    phone,
    priceEur,
>>>>>>> 5f855f6f
    timeBegin,
    timeCreated,
<<<<<<< HEAD
    priceEur,
    vatIncludedEur,
    bookableIds,
    isCommitted,
    isPayed,
    isRejected,
    paymentMethod,
    attachments,
    bookableItems,
    lockerInfo,
    couponCode,
    _couponUsed,
  }) {
=======
    timeEnd,
    vatIncludedEur,
    zipCode,
    street,
    couponUsed,
    hooks,
  } = {}) {
>>>>>>> 5f855f6f
    this.id = id;
    this.tenantId = tenantId;
    this.assignedUserId = assignedUserId;
    this.attachments = attachments;
    this.bookableItems = bookableItems;
    this.comment = comment;
<<<<<<< HEAD
    this.location = location;
    this.zipCode = zipCode;
    this.street = street;
    this.name = name;
    this.phone = phone;
=======
    this.company = company;
    this.couponCode = couponCode;
    this.location = location;
    this.lockerInfo = lockerInfo;
    this.mail = mail;
    this.name = name;
    this.paymentProvider = paymentProvider;
    this.paymentMethod = paymentMethod;
    this.phone = phone;
    this.priceEur = priceEur;
    this.street = street;
>>>>>>> 5f855f6f
    this.timeBegin = timeBegin;
    this.timeEnd = timeEnd;
    this.vatIncludedEur = vatIncludedEur;
    this.zipCode = zipCode;
    this.timeCreated = timeCreated || Date.now();
<<<<<<< HEAD
    this.priceEur = priceEur;
    this.vatIncludedEur = vatIncludedEur;
    this.bookableIds = bookableIds || [];
    this.isCommitted = isCommitted || false;
    this.isPayed = isPayed || false;
    this.isRejected = isRejected || false;
    this.paymentMethod = paymentMethod || null;
    this.attachments = attachments || [];
    this.bookableItems = bookableItems || [];
    this.lockerInfo = lockerInfo || {};
    this.couponCode = couponCode || null;
    this._couponUsed = _couponUsed || null;
=======
    this.isCommitted = isCommitted || false;
    this.isPayed = isPayed || false;
    this.isRejected = isRejected || false;
    this.couponUsed = couponUsed || {};
    this.hooks = hooks || [];
>>>>>>> 5f855f6f
  }

  addHook(type, payload) {
    if (!Object.values(BOOKING_HOOK_TYPES).includes(type)) {
      throw new Error(`Invalid hook type: ${type}`);
    }

    const hook = new BookingHook({
      id: uuidv4(),
      type: type,
      payload: payload,
    });

    this.hooks.push(hook);

    return hook;
  }

  static schema() {
    return {
      id: { type: String, required: true, unique: true },
      tenantId: {
        type: String,
        required: true,
        ref: "Tenant",
      },
      assignedUserId: {
        type: String,
        ref: "User",
      },
      attachments: [Object],
      bookableItems: [Object],
      comment: String,
      company: String,
      couponCode: String,
      isCommitted: Boolean,
      isPayed: Boolean,
      isRejected: Boolean,
      location: String,
      lockerInfo: [Object],
      mail: String,
      name: String,
      paymentProvider: String,
      paymentMethod: String,
      phone: String,
      priceEur: Number,
      street: String,
      timeBegin: Double,
      timeCreated: Double,
      timeEnd: Double,
      vatIncludedEur: Number,
      zipCode: String,
      couponUsed: Object,
      hooks: [Object],
    };
  }
}

module.exports = {
  Booking: Booking,
  BookingHook: BookingHook,
  BOOKING_HOOK_TYPES: BOOKING_HOOK_TYPES,
};<|MERGE_RESOLUTION|>--- conflicted
+++ resolved
@@ -72,13 +72,6 @@
     attachments,
     bookableItems,
     comment,
-<<<<<<< HEAD
-    location,
-    zipCode,
-    street,
-    name,
-    phone,
-=======
     company,
     couponCode,
     isCommitted,
@@ -92,24 +85,8 @@
     paymentMethod,
     phone,
     priceEur,
->>>>>>> 5f855f6f
     timeBegin,
     timeCreated,
-<<<<<<< HEAD
-    priceEur,
-    vatIncludedEur,
-    bookableIds,
-    isCommitted,
-    isPayed,
-    isRejected,
-    paymentMethod,
-    attachments,
-    bookableItems,
-    lockerInfo,
-    couponCode,
-    _couponUsed,
-  }) {
-=======
     timeEnd,
     vatIncludedEur,
     zipCode,
@@ -117,20 +94,12 @@
     couponUsed,
     hooks,
   } = {}) {
->>>>>>> 5f855f6f
     this.id = id;
     this.tenantId = tenantId;
     this.assignedUserId = assignedUserId;
     this.attachments = attachments;
     this.bookableItems = bookableItems;
     this.comment = comment;
-<<<<<<< HEAD
-    this.location = location;
-    this.zipCode = zipCode;
-    this.street = street;
-    this.name = name;
-    this.phone = phone;
-=======
     this.company = company;
     this.couponCode = couponCode;
     this.location = location;
@@ -142,32 +111,16 @@
     this.phone = phone;
     this.priceEur = priceEur;
     this.street = street;
->>>>>>> 5f855f6f
     this.timeBegin = timeBegin;
     this.timeEnd = timeEnd;
     this.vatIncludedEur = vatIncludedEur;
     this.zipCode = zipCode;
     this.timeCreated = timeCreated || Date.now();
-<<<<<<< HEAD
-    this.priceEur = priceEur;
-    this.vatIncludedEur = vatIncludedEur;
-    this.bookableIds = bookableIds || [];
-    this.isCommitted = isCommitted || false;
-    this.isPayed = isPayed || false;
-    this.isRejected = isRejected || false;
-    this.paymentMethod = paymentMethod || null;
-    this.attachments = attachments || [];
-    this.bookableItems = bookableItems || [];
-    this.lockerInfo = lockerInfo || {};
-    this.couponCode = couponCode || null;
-    this._couponUsed = _couponUsed || null;
-=======
     this.isCommitted = isCommitted || false;
     this.isPayed = isPayed || false;
     this.isRejected = isRejected || false;
     this.couponUsed = couponUsed || {};
     this.hooks = hooks || [];
->>>>>>> 5f855f6f
   }
 
   addHook(type, payload) {
