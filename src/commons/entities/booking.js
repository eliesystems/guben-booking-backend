--- conflicted
+++ resolved
@@ -17,7 +17,6 @@
   /**
    * Constructs a new Booking object.
    *
-<<<<<<< HEAD
    * @param {Object} params - The parameters for the booking.
    * @param {string} params.id - The unique identifier for the booking.
    * @param {string} params.tenant - The tenant identifier.
@@ -43,7 +42,6 @@
    * @param {Date} params.timeEnd - The end time of the booking.
    * @param {number} params.vatIncludedEur - The VAT included in the price in euros.
    * @param {string} params.zipCode - The zip code associated with the booking.
-=======
    * @param {string} id Identifier of the booking
    * @param {string} tenant Identifier of the tenant
    * @param {string} assignedUserId The foreign identifier of the user related to this booking
@@ -66,7 +64,6 @@
    * @param {object} couponUsed Details of the coupon used
    * @param {string} payMethod Payment method
    * @param {array<object>} hooks List of hooks
->>>>>>> ebf4e746
    */
   constructor({
     id,
@@ -90,30 +87,15 @@
     street,
     timeBegin,
     timeCreated,
-<<<<<<< HEAD
     timeEnd,
     vatIncludedEur,
     zipCode,
-  }) {
-    this.id = id || "";
-=======
-    bookableItems,
-    isCommitted,
-    couponCode,
-    name,
-    company,
     street,
-    zipCode,
-    location,
-    phone,
-    priceEur,
-    isPayed,
     couponUsed,
-    payMethod,
+//    payMethod, 
     hooks,
   } = {}) {
     this.id = id;
->>>>>>> ebf4e746
     this.tenant = tenant;
     this.assignedUserId = assignedUserId;
     this.attachments = attachments;
@@ -121,8 +103,6 @@
     this.comment = comment;
     this.company = company;
     this.couponCode = couponCode;
-    this.isCommitted = isCommitted;
-    this.isPayed = isPayed;
     this.location = location;
     this.lockerInfo = lockerInfo;
     this.mail = mail;
@@ -134,28 +114,16 @@
     this.street = street;
     this.tenant = tenant;
     this.timeBegin = timeBegin;
-    this.timeCreated = timeCreated;
-    this.timeEnd = timeEnd;
-<<<<<<< HEAD
+    this.timeEnd = timeEnd;  
     this.vatIncludedEur = vatIncludedEur;
     this.zipCode = zipCode;
-=======
     this.timeCreated = timeCreated || Date.now();
-    this.bookableItems = bookableItems || [];
     this.isCommitted = isCommitted || false;
-    this.couponCode = couponCode;
-    this.name = name;
-    this.company = company;
-    this.street = street;
-    this.zipCode = zipCode;
-    this.location = location;
-    this.phone = phone;
-    this.priceEur = priceEur;
     this.isPayed = isPayed || false;
     this.couponUsed = couponUsed || {};
-    this.payMethod = payMethod;
+// TODO: Is PayMethod still used or do we use paymentMethod?
+//    this.payMethod = payMethod;
     this.hooks = hooks || [];
->>>>>>> ebf4e746
   }
 
   addHook(type, payload) {
