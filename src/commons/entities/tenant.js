class Tenant {
<<<<<<< HEAD

    constructor(id, name, contactName, location, mail, phone, applications = []) {
        this.id = id;
        this.name = name;
        this.contactName = contactName;
        this.location = location;
        this.mail = mail;
        this.phone = phone;
        this.applications = applications;
    }

=======
  constructor(id, name, contactName, location, mail, phone) {
    this.id = id;
    this.name = name;
    this.contactName = contactName;
    this.location = location;
    this.mail = mail;
    this.phone = phone;
  }
>>>>>>> 5fbc0134
}

module.exports = Tenant;<|MERGE_RESOLUTION|>--- conflicted
+++ resolved
@@ -1,5 +1,4 @@
 class Tenant {
-<<<<<<< HEAD
 
     constructor(id, name, contactName, location, mail, phone, applications = []) {
         this.id = id;
@@ -10,17 +9,6 @@
         this.phone = phone;
         this.applications = applications;
     }
-
-=======
-  constructor(id, name, contactName, location, mail, phone) {
-    this.id = id;
-    this.name = name;
-    this.contactName = contactName;
-    this.location = location;
-    this.mail = mail;
-    this.phone = phone;
-  }
->>>>>>> 5fbc0134
 }
 
 module.exports = Tenant;