const TenantManager = require("../data-managers/tenant-manager");

/**
 * The ID Generator is used to generate unique IDs for receipts.
 */
class IdGenerator {
  /**
   * Get the next ID for the given namespace.
   *
   * @param tenantId The tenant ID
   * @param leadingZeros The number of leading zeros to pad the ID with
   * @param {string} idType The type of ID to generate. Can be "receipt" or "invoice".
   * @returns {string} The next ID
   */
  static async next(tenantId, leadingZeros = 0, idType) {
    const tenant = await TenantManager.getTenant(tenantId);
    let newId = 0;
    const year = new Date().getFullYear();
<<<<<<< HEAD
    let updatedTenant;

    if (idType === "receipt") {
      const idForCurrentYear = (tenant.receiptCount && tenant.receiptCount[year]) || 0;
      newId = idForCurrentYear + 1;
      updatedTenant = {
        ...tenant,
        receiptCount: {
          ...tenant.receiptCount,
          [year]: newId,
        },
      };
    } else if (idType === "invoice") {
      const idForCurrentYear = (tenant.invoiceCount && tenant.invoiceCount[year]) || 0;
      newId = idForCurrentYear + 1;
      updatedTenant = {
        ...tenant,
        invoiceCount: {
          ...tenant.invoiceCount,
          [year]: newId,
        },
      };
    }
=======
    const idForCurrentYear =
      (tenant.receiptCount && tenant.receiptCount[year]) || 0;
    const newId = idForCurrentYear + 1;

    const updatedTenant = {
      ...tenant,
      receiptCount: {
        ...tenant.receiptCount,
        [year]: newId,
      },
    };
>>>>>>> 5fbc0134

    await TenantManager.storeTenant(updatedTenant);

    return formatId(newId, year, leadingZeros);
  }
}

/**
 * Format the ID with the given year and leading zeros.
 *
 * @param {number} id
 * @param {number} year
 * @param {number} leadingZeros
 * @returns {string}
 */
function formatId(id, year, leadingZeros) {
  const formattedId =
    leadingZeros > 0
      ? id.toString().padStart(leadingZeros, "0")
      : id.toString();
  return `${year}-${formattedId}`;
}

module.exports = IdGenerator;<|MERGE_RESOLUTION|>--- conflicted
+++ resolved
@@ -16,7 +16,6 @@
     const tenant = await TenantManager.getTenant(tenantId);
     let newId = 0;
     const year = new Date().getFullYear();
-<<<<<<< HEAD
     let updatedTenant;
 
     if (idType === "receipt") {
@@ -40,19 +39,6 @@
         },
       };
     }
-=======
-    const idForCurrentYear =
-      (tenant.receiptCount && tenant.receiptCount[year]) || 0;
-    const newId = idForCurrentYear + 1;
-
-    const updatedTenant = {
-      ...tenant,
-      receiptCount: {
-        ...tenant.receiptCount,
-        [year]: newId,
-      },
-    };
->>>>>>> 5fbc0134
 
     await TenantManager.storeTenant(updatedTenant);
 
