<<<<<<< HEAD
const validate = require("jsonschema").validate;
=======
var validate = require("jsonschema").validate;

>>>>>>> 15a3f5d2
const { isRangeOverlap } = require("range-overlap");
const { Booking } = require("../entities/booking");
const dbm = require("../utilities/database-manager");

/**
 * Data Manager for Booking objects.
 */
class BookingManager {
  /**
   * Check if an object is a valid Booking.
   *
   * @param {object} booking A booking object
   * @returns true, if the object is a valid booking object
   */
  static validateBooking(booking) {
    var schema = require("../schemas/booking.schema.json");
    return validate(booking, schema).errors.length === 0;
  }

  /**
   * Get all bookings related to a tenant
   *
   * @param {string} tenant Identifier of the tenant
   * @returns List of bookings
   */
  static getBookings(tenant) {
    return new Promise((resolve, reject) => {
      dbm
        .get()
        .collection("bookings")
        .find({ tenant: tenant })
        .toArray()
        .then((rawBookings) => {
          var bookings = rawBookings.map((rb) => {
            return Object.assign(new Booking(), rb);
          });

          resolve(bookings);
        })
        .catch((err) => reject(err));
    });
  }

  /**
   * Get all bookings related to a bookable object.
   *
   * @param {string} tenant Identifier of the tenant
   * @param bookableId
   * @returns List of bookings
   * @returns
   */
  static getRelatedBookings(tenant, bookableId) {
    return new Promise((resolve, reject) => {
      dbm
        .get()
        .collection("bookings")
        .find({ tenant: tenant, "bookableItems.bookableId": bookableId })
        .toArray()
        .then((rawBookings) => {
          var bookings = rawBookings.map((rb) => {
            return Object.assign(new Booking(), rb);
          });

          resolve(bookings);
        })
        .catch((err) => reject(err));
    });
  }

  /**
   * Get all bookings related to a user
   *
   * @param {string} tenant Identifier of the tenant
   * @returns List of bookings
   */
  static getAssignedBookings(tenant, userId) {
    return new Promise((resolve, reject) => {
      dbm
        .get()
        .collection("bookings")
        .find({ tenant: tenant, assignedUserId: userId })
        .toArray()
        .then((rawBookings) => {
          var bookings = rawBookings.map((rb) => {
            return Object.assign(new Booking(), rb);
          });

          resolve(bookings);
        })
        .catch((err) => reject(err));
    });
  }

  /**
   * Get a specific booking object from the database.
   *
   * @param {string} id Logical identifier of the booking object
   * @param {string} tenant Identifier of the tenant
   * @returns A single bookable object
   */
  static getBooking(id, tenant) {
    return new Promise((resolve, reject) => {
      dbm
        .get()
        .collection("bookings")
        .findOne({ id: id, tenant: tenant })
        .then((rawBooking) => {
          var booking = Object.assign(new Booking(), rawBooking);
          resolve(booking);
        })
        .catch((err) => reject(err));
    });
  }

  /**
   * Get the status of a booking.
   *
   * @param tenant
   * @param bookingId
   * @returns {Promise<>} status of the booking
   */
  static async getBookingStatus(tenant, bookingId) {
    return new Promise((resolve, reject) => {
      dbm
        .get()
        .collection("bookings")
        .findOne({ tenant: tenant, id: bookingId })
        .then((rawBooking) => {
          const booking = Object.assign(new Booking(), rawBooking);
          const bookingStatus = {
            isCommitted: booking.isCommitted,
            isPayed: booking.isPayed,
            bookingId: booking.id,
          };

          resolve(bookingStatus);
        })
        .catch((err) => reject(err));
    });
  }

  /**
   * Insert a booking object into the database or update it.
   *
   * @param {Booking} booking The booking object to be stored.
   * @param {boolean} upsert true, if new object should be inserted. Default: true
   * @returns Promise<>
   */
  static storeBooking(booking, upsert = true) {
    return new Promise((resolve, reject) => {
      dbm
        .get()
        .collection("bookings")
        .replaceOne({ id: booking.id, tenant: booking.tenant }, booking, {
          upsert: upsert,
        })
        .then(() => resolve())
        .catch((err) => reject(err));
    });
  }

  /**
   * Remove a booking object from the database.
   *
   * @param {string} id Id of the booking
   * @param {string} tenant Identifier of the tenant
   * @returns Promise<>
   */
  static removeBooking(id, tenant) {
    return new Promise((resolve, reject) => {
      dbm
        .get()
        .collection("bookings")
        .deleteOne({ id: id, tenant: tenant })
        .then(() => resolve())
        .catch((err) => reject(err));
    });
  }

  /**
   * Get all bookings related to a Bookable that conflict with a certain time window.
   *
   * @param {integer} bookableId ID of the related Bookable
   * @param {string} tenant Identifier of the tenant
   * @param {number} timeBegin Begin Timestamp
   * @param {number} timeEnd End Timestamp
   * @returns
   */
  static getConcurrentBookings(bookableId, tenant, timeBegin, timeEnd) {
    return new Promise((resolve, reject) => {
      BookingManager.getRelatedBookings(tenant, bookableId)
        .then((bookings) => {
          var concurrentBookings = bookings.filter((b) =>
            isRangeOverlap(b.timeBegin, b.timeEnd, timeBegin, timeEnd, true),
          );

          resolve(concurrentBookings);
        })
        .catch((err) => reject(err));
    });
  }

  static getBookingsByTimeRange(tenant, timeBegin, timeEnd) {
    return new Promise((resolve, reject) => {
      dbm
        .get()
        .collection("bookings")
        .find({
          tenant: tenant,
          $or: [
            { timeBegin: { $gte: timeBegin, $lt: timeEnd } },
            { timeEnd: { $gt: timeBegin, $lte: timeEnd } },
          ],
        })
        .toArray()
        .then((rawBookings) => {
          var bookings = rawBookings.map((rb) => {
            return Object.assign(new Booking(), rb);
          });

          resolve(bookings);
        })
        .catch((err) => reject(err));
    });
  }

  /**
   * Update committed status of a booking object.
   *
   * @param {Booking} booking The booking object to be updated.
   * @returns Promise<>
   */
  static setBookingPayedStatus(booking) {
    return new Promise((resolve, reject) => {
      dbm
        .get()
        .collection("bookings")
        .replaceOne({ id: booking.id, tenant: booking.tenant }, booking)
        .then(() => resolve())
        .catch((err) => reject(err));
    });
  }

  /**
   * Get all bookings related to an event.
   *
   * @param {string} tenant Identifier of the tenant
   * @param {string} eventId Identifier of the event
   * @returns {Promise<>} List of bookings
   */
  static getEventBookings(tenant, eventId) {
    return new Promise((resolve, reject) => {
      dbm
        .get()
        .collection("bookables")
        .find({ tenant: tenant, eventId: eventId, type: "ticket" })
        .toArray()
        .then((rawBookables) => {
          let bookableIds = rawBookables.map((rb) => rb.id);
          dbm
            .get()
            .collection("bookings")
            .find({
              tenant: tenant,
              "bookableItems.bookableId": { $in: bookableIds },
            })
            .toArray()
            .then((rawBookings) => {
              let bookings = rawBookings.map((rb) =>
                Object.assign(new Booking(), rb),
              );
              resolve(bookings);
            })
            .catch((err) => reject(err));
        })
        .catch((err) => reject(err));
    });
  }
}

module.exports = BookingManager;<|MERGE_RESOLUTION|>--- conflicted
+++ resolved
@@ -1,9 +1,5 @@
-<<<<<<< HEAD
 const validate = require("jsonschema").validate;
-=======
-var validate = require("jsonschema").validate;
-
->>>>>>> 15a3f5d2
+
 const { isRangeOverlap } = require("range-overlap");
 const { Booking } = require("../entities/booking");
 const dbm = require("../utilities/database-manager");
