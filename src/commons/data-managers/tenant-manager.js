--- conflicted
+++ resolved
@@ -70,11 +70,7 @@
             return reject(new Error(`No tenant found with ID: ${id}`));
           }
           const tenant = Object.assign(new Tenant(), rawTenant);
-<<<<<<< HEAD
-          tenant.applications = rawTenant.applications.map((app) => {
-=======
           tenant.applications = tenant.applications.map((app) => {
->>>>>>> f94b4bc9
             return SecurityUtils.decryptObject(app, TENANT_ENCRYPT_KEYS);
           });
           resolve(SecurityUtils.decryptObject(tenant, TENANT_ENCRYPT_KEYS));
@@ -92,8 +88,6 @@
    */
   static async storeTenant(tenant, upsert = true) {
     try {
-      console.log(tenant.applications);
-
       const tenantsCollection = dbm.get().collection("tenants");
       tenant.applications = tenant.applications.map((app) => {
         return SecurityUtils.encryptObject(app, TENANT_ENCRYPT_KEYS);
@@ -163,39 +157,6 @@
     const count = await dbm.get().collection("tenants").countDocuments({});
     return !(maxTenants && count >= maxTenants);
   }
-
-  static async getTenantApps(tenantId) {
-    try {
-      const tenant = await dbm.get().collection("tenants").findOne({
-        id: tenantId,
-      });
-      return tenant.applications;
-    } catch (err) {
-      throw new Error(`No tenant found with ID: ${tenantId}, error: ${err}`);
-    }
-  }
-
-  static async getTenantApp(tenantId, appId) {
-    try {
-      const tenant = await dbm.get().collection("tenants").findOne({
-        id: tenantId,
-      });
-      return tenant.applications.find((app) => app.id === appId);
-    } catch (err) {
-      throw new Error(`No tenant found with ID: ${tenantId}, error: ${err}`);
-    }
-  }
-
-  static async getTenantAppByType(tenantId, appType) {
-    try {
-      const tenant = await dbm.get().collection("tenants").findOne({
-        id: tenantId,
-      });
-      return tenant.applications.filter((app) => app.type === appType);
-    } catch (err) {
-      throw new Error(`No tenant found with ID: ${tenantId}, error: ${err}`);
-    }
-  }
 }
 
 module.exports = TenantManager;