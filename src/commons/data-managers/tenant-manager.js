--- conflicted
+++ resolved
@@ -79,23 +79,6 @@
    * @param {boolean} upsert true, if new object should be inserted. Default: true
    * @returns Promise<>
    */
-<<<<<<< HEAD
-  static storeTenant(tenant, upsert = true) {
-    return new Promise((resolve, reject) => {
-      dbm
-        .get()
-        .collection("tenants")
-        .replaceOne(
-          { id: tenant.id },
-          SecurityUtils.encryptObject(tenant, TENANT_ENCRYPT_KEYS),
-          {
-            upsert: upsert,
-          },
-        )
-        .then(() => resolve())
-        .catch((err) => reject(err));
-    });
-=======
   static async storeTenant(tenant, upsert = true) {
     try {
       const tenantsCollection = dbm.get().collection("tenants");
@@ -108,7 +91,6 @@
     } catch (err) {
       throw new Error(`Error storing tenant: ${err.message}`);
     }
->>>>>>> 5fbc0134
   }
 
   /**
@@ -128,7 +110,12 @@
     });
   }
 
-<<<<<<< HEAD
+  static async checkTenantCount() {
+    const maxTenants = parseInt(process.env.MAX_TENANTS, 10);
+    const count = await dbm.get().collection("tenants").countDocuments({});
+    return !(maxTenants && count >= maxTenants);
+  }
+
   static async getTenantApps(tenantId) {
     try {
       const tenant = await dbm.get().collection("tenants").findOne({
@@ -160,12 +147,6 @@
     } catch (err) {
       throw new Error(`No tenant found with ID: ${tenantId}`);
     }
-=======
-  static async checkTenantCount() {
-    const maxTenants = parseInt(process.env.MAX_TENANTS, 10);
-    const count = await dbm.get().collection("tenants").countDocuments({});
-    return !(maxTenants && count >= maxTenants);
->>>>>>> 5fbc0134
   }
 }
 
