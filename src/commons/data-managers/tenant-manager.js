const validate = require("jsonschema").validate;

const Tenant = require("../entities/tenant");
const dbm = require("../utilities/database-manager");
const SecurityUtils = require("../utilities/security-utils");

const TENANT_ENCRYPT_KEYS = [
  "paymentMerchantId",
  "paymentProjectId",
  "paymentSecret",
  "noreplyPassword",
  "password",
];

/**
 * Data Manager for Tenant objects.
 */
class TenantManager {
  /**
   * Check if an object is a valid Tenant.
   *
   * @param {object} tenant A tenant object
   * @returns true, if the object is a valid tenant object
   */
  static validateTenant(tenant) {
    const schema = require("../schemas/tenant.schema.json");
    return validate(tenant, schema).errors.length === 0;
  }

  /**
   * Get all tenants
   * @returns List of tenants
   */
  static getTenants() {
    return new Promise((resolve, reject) => {
      dbm
        .get()
        .collection("tenants")
        .find({})
        .toArray()
        .then((rawTenants) => {
          const tenants = rawTenants.map((rt) => {
            const tenant = Object.assign(new Tenant(), rt);
            tenant.applications = tenant.applications.map((app) => {
              return SecurityUtils.decryptObject(app, TENANT_ENCRYPT_KEYS);
            });
            return SecurityUtils.decryptObject(tenant, TENANT_ENCRYPT_KEYS);
          });

          resolve(tenants);
        })
        .catch((err) => reject(err));
    });
  }

  /**
   * Get a specific tenant object from the database.
   *
   * @param {string} id Logical identifier of the bookable object
   * @returns A single bookable object
   */
  static getTenant(id) {
    return new Promise((resolve, reject) => {
      dbm
        .get()
        .collection("tenants")
        .findOne({ id: id })
        .then((rawTenant) => {
          if (!rawTenant) {
            return reject(new Error(`No tenant found with ID: ${id}`));
          }
          const tenant = Object.assign(new Tenant(), rawTenant);
<<<<<<< HEAD
          tenant.applications = tenant.applications.map((app) => {
            return SecurityUtils.decryptObject(app, TENANT_ENCRYPT_KEYS);
          });
=======
>>>>>>> 15a3f5d2
          resolve(SecurityUtils.decryptObject(tenant, TENANT_ENCRYPT_KEYS));
        })
        .catch((err) => reject(err));
    });
  }

  /**
   * Insert a tenant object into the database or update it.
   *
   * @param {Tenant} tenant The tenant object to be stored.
   * @param {boolean} upsert true, if new object should be inserted. Default: true
   * @returns Promise<>
   */
  static async storeTenant(tenant, upsert = true) {
    try {
      const tenantsCollection = dbm.get().collection("tenants");
<<<<<<< HEAD
      tenant.applications = tenant.applications.map((app) => {
        return SecurityUtils.encryptObject(app, TENANT_ENCRYPT_KEYS);
      });
=======
>>>>>>> 15a3f5d2

      await tenantsCollection.replaceOne(
        { id: tenant.id },
        SecurityUtils.encryptObject(tenant, TENANT_ENCRYPT_KEYS),
        { upsert: upsert },
      );
    } catch (err) {
      throw new Error(`Error storing tenant: ${err.message}`);
    }
  }

  /**
   * Remove a tenant object from the database.
   *
   * @param {string} id The identifier of the tenant
   * @returns Promise<>
   */
  static removeTenant(id) {
    return new Promise((resolve, reject) => {
      dbm
        .get()
        .collection("tenants")
        .deleteOne({ id: id })
        .then(() => resolve())
        .catch((err) => reject(err));
    });
  }

<<<<<<< HEAD
  static async getTenantApps(tenantId) {
    try {
      const tenant = await dbm.get().collection("tenants").findOne({
        id: tenantId,
      });
      return tenant.applications;
    } catch (err) {
      throw new Error(`No tenant found with ID: ${tenantId}`);
    }
  }

  static async getTenantApp(tenantId, appId) {
    try {
      const tenant = await dbm.get().collection("tenants").findOne({
        id: tenantId,
      });
      return tenant.applications.find((app) => app.id === appId);
    } catch (err) {
      throw new Error(`No tenant found with ID: ${tenantId}`);
    }
  }

  static async getTenantAppByType(tenantId, appType) {
    try {
      const tenant = await dbm.get().collection("tenants").findOne({
        id: tenantId,
      });
      return tenant.applications.filter((app) => app.type === appType);
    } catch (err) {
      throw new Error(`No tenant found with ID: ${tenantId}`);
    }
=======
  static async checkTenantCount() {
    const maxTenants = parseInt(process.env.MAX_TENANTS, 10);
    const count = await dbm.get().collection("tenants").countDocuments({});
    return !(maxTenants && count >= maxTenants);
>>>>>>> 15a3f5d2
  }
}

module.exports = TenantManager;<|MERGE_RESOLUTION|>--- conflicted
+++ resolved
@@ -70,12 +70,9 @@
             return reject(new Error(`No tenant found with ID: ${id}`));
           }
           const tenant = Object.assign(new Tenant(), rawTenant);
-<<<<<<< HEAD
           tenant.applications = tenant.applications.map((app) => {
             return SecurityUtils.decryptObject(app, TENANT_ENCRYPT_KEYS);
           });
-=======
->>>>>>> 15a3f5d2
           resolve(SecurityUtils.decryptObject(tenant, TENANT_ENCRYPT_KEYS));
         })
         .catch((err) => reject(err));
@@ -92,12 +89,9 @@
   static async storeTenant(tenant, upsert = true) {
     try {
       const tenantsCollection = dbm.get().collection("tenants");
-<<<<<<< HEAD
       tenant.applications = tenant.applications.map((app) => {
         return SecurityUtils.encryptObject(app, TENANT_ENCRYPT_KEYS);
       });
-=======
->>>>>>> 15a3f5d2
 
       await tenantsCollection.replaceOne(
         { id: tenant.id },
@@ -126,7 +120,7 @@
     });
   }
 
-<<<<<<< HEAD
+
   static async getTenantApps(tenantId) {
     try {
       const tenant = await dbm.get().collection("tenants").findOne({
@@ -158,12 +152,11 @@
     } catch (err) {
       throw new Error(`No tenant found with ID: ${tenantId}`);
     }
-=======
+  }
   static async checkTenantCount() {
     const maxTenants = parseInt(process.env.MAX_TENANTS, 10);
     const count = await dbm.get().collection("tenants").countDocuments({});
     return !(maxTenants && count >= maxTenants);
->>>>>>> 15a3f5d2
   }
 }
 
