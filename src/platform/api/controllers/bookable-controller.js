--- conflicted
+++ resolved
@@ -239,7 +239,6 @@
       bookable.id = uuidv4();
       bookable.ownerUserId = user.id;
 
-<<<<<<< HEAD
       if (
         (await BookableManager.checkPublicBookableCount(bookable.tenant)) === false &&
         bookable.isPublic
@@ -250,9 +249,6 @@
       if (
         await BookablePermissions._allowCreate(bookable, user.id, user.tenant)
       ) {
-=======
-      if (await BookablePermissions._allowCreate(bookable, user.id, tenant)) {
->>>>>>> d9b49bc7
         await BookableManager.storeBookable(bookable);
         logger.info(
           `${tenant} -- Bookable ${bookable.id} created by user ${user?.id}`,
@@ -277,7 +273,6 @@
 
       const bookable = Object.assign(new Bookable(), request.body);
 
-<<<<<<< HEAD
       const existingBookable = await BookableManager.getBookable(bookable.id, tenant);
 
       if (!existingBookable.isPublic && bookable.isPublic) {
@@ -291,9 +286,6 @@
       if (
         await BookablePermissions._allowUpdate(bookable, user.id, user.tenant)
       ) {
-=======
-      if (await BookablePermissions._allowUpdate(bookable, user.id, tenant)) {
->>>>>>> d9b49bc7
         await BookableManager.storeBookable(bookable);
         logger.info(
           `${tenant} -- Bookable ${bookable.id} updated by user ${user?.id}`,
