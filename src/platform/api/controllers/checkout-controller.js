--- conflicted
+++ resolved
@@ -81,17 +81,10 @@
 
         if (!booking.isCommitted) {
           try {
-<<<<<<< HEAD
             await MailController.sendBookingRequestConfirmation(
                 booking.mail,
                 booking.id,
                 booking.tenant
-=======
-            await MailController.sendBookingRequest(
-              booking.mail,
-              booking.id,
-              booking.tenant,
->>>>>>> 784aa7bf
             );
           } catch (err) {
             console.log(err);
