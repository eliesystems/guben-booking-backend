--- conflicted
+++ resolved
@@ -1,11 +1,7 @@
 const BookingManager = require("../../../commons/data-managers/booking-manager");
 const bunyan = require("bunyan");
-<<<<<<< HEAD
 const PaymentUtils = require("../../../commons/utilities/payment-utils");
-=======
 const LockerService = require("../../../commons/services/locker/locker-service");
-const ReceiptService = require("../../../commons/services/receipt/receipt-service");
->>>>>>> f94b4bc9
 
 const logger = bunyan.createLogger({
   name: "payment-controller.js",
@@ -37,7 +33,6 @@
   }
 
   static async paymentNotification(request, response) {
-<<<<<<< HEAD
     const {
       params: { tenant: tenantId },
       query: { id: bookingId },
@@ -49,109 +44,23 @@
         tenantId,
         bookingId,
         booking.paymentMethod,
-=======
-    const merchantTxId = request.query?.gcMerchantTxId;
-    const paymentResult = request.query?.gcResultPayment;
-    const payMethod = request.query?.gcPaymethod;
-    const tenantId = request.params?.tenant;
-
-    const tenant = await TenantManager.getTenant(tenantId);
-    const PROJECT_SECRET = tenant.paymentSecret;
-
-    const booking = await BookingManager.getBooking(merchantTxId, tenantId);
-    const hashString =
-      request.query?.gcPaymethod +
-      request.query?.gcType +
-      request.query?.gcProjectId +
-      request.query?.gcReference +
-      request.query?.gcMerchantTxId +
-      request.query?.gcBackendTxId +
-      request.query?.gcAmount +
-      request.query?.gcCurrency +
-      request.query?.gcResultPayment;
-    const hash = crypto
-      .createHmac("md5", PROJECT_SECRET)
-      .update(hashString)
-      .digest("hex");
-
-    if (paymentResult && merchantTxId) {
-      if (hash !== request.query?.gcHash) {
-        response.sendStatus(401);
-      } else {
-        if (!booking._id) {
-          response.sendStatus(404);
-        } else {
-          if (paymentResult === "4000") {
-            logger.info(
-              `${tenantId} -- GrioPay responds with status 4000 / successfully payed for booking ${merchantTxId} .`,
-            );
-
-            booking.isPayed = true;
-            booking.payMethod = payMethod;
-
-            await BookingManager.setBookingPayedStatus(booking);
-
-            let attachments = [];
-            try {
-              if (booking.priceEur > 0) {
-                const pdfData = await ReceiptService.createReceipt(
-                  tenantId,
-                  booking.id,
-                );
-
-                attachments = [
-                  {
-                    filename: pdfData.name,
-                    content: pdfData.buffer,
-                    contentType: "application/pdf",
-                  },
-                ];
-              }
-            } catch (err) {
-              logger.error(err);
-            }
-
-            await MailController.sendBookingConfirmation(
-              booking.mail,
-              booking.id,
-              booking.tenant,
-              attachments,
-            );
-
-            try {
-              const lockerServiceInstance = LockerService.getInstance();
-              await lockerServiceInstance.handleCreate(
-                booking.tenant,
-                booking.id,
-              );
-            } catch (err) {
-              logger.error(err);
-            }
-
-            logger.info(
-              `${tenantId} -- booking ${merchantTxId} successfully payed and updated.`,
-            );
-            response.sendStatus(200);
-          } else {
-            // await BookingManager.removeBooking(merchantTxId, tenant)
-            logger.warn(
-              `${tenantId} -- booking ${merchantTxId} could not be payed.`,
-              response.data,
-            );
-            response.sendStatus(200);
-          }
-        }
-      }
-    } else {
-      logger.warn(
-        `${tenantId} -- could not get payment result for booking ${merchantTxId}.`,
->>>>>>> f94b4bc9
       );
 
       await paymentService.paymentNotification(request);
+      try {
+        const lockerServiceInstance = LockerService.getInstance();
+        await lockerServiceInstance.handleCreate(booking.tenant, booking.id);
+      } catch (err) {
+        logger.error(err);
+      }
+      logger.info(
+        `${tenantId} -- booking ${bookingId} successfully payed and updated.`,
+      );
       response.sendStatus(200);
     } catch (error) {
-      logger.error(error);
+      logger.warn(
+        `${tenantId} -- could not get payment result for booking ${bookingId}.`,
+      );
       response.sendStatus(400);
     }
   }
