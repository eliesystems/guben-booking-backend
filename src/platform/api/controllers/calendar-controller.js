const { Worker } = require("worker_threads");
const path = require("path");
const bunyan = require("bunyan");

const BookableManager = require("../../../commons/data-managers/bookable-manager");
const BookingManager = require("../../../commons/data-managers/booking-manager");
const ItemCheckoutService = require("../../../commons/services/checkout/item-checkout-service");

const logger = bunyan.createLogger({
  name: "calendar-controller.js",
  level: process.env.LOG_LEVEL,
});

/**
 * CalendarController class.
 *
 * This class is responsible for handling requests related to occupancies in the calendar.
 * It provides a static method `getOccupancies` which fetches occupancies for all bookables for a given tenant.
 * The occupancies are fetched asynchronously using worker threads, one for each bookable.
 * The results from all worker threads are combined into a single array of occupancies, which is then sent as the
 * response.
 */
class CalendarController {

  /**
   * Asynchronously fetches occupancies for all bookables for a given tenant.
   *
   * @async
   * @static
   * @function getOccupancies
   * @param {Object} request - The HTTP request object.
   * @param {Object} response - The HTTP response object.
   * @returns {void}
   *
   * @example
   * // GET /api/<tenant>/calendar/occupancy?ids=1,2,3
   * CalendarController.getOccupancies(req, res);
   */
  static async getOccupancies(request, response) {
    const tenant = request.params.tenant;
    const bookableIds = request.query.ids;
    let occupancies = [];


    let bookables = await BookableManager.getBookables(tenant);

    if (bookableIds && bookableIds.length > 0) {
      bookables = bookables.filter((bookable) => bookableIds.includes(bookable.id));
    }

    /**
     * Initializes a worker thread for each bookable to asynchronously fetch occupancies, returning promises for their
     * resolutions or rejections.
     */
    const workers = bookables.map((bookable) => {
      return new Promise((resolve, reject) => {
        const worker = new Worker(
          path.resolve(
            __dirname,
            "../../../commons/utilities/calendar-occupancy-worker.js",
          ),
        );
        worker.postMessage({ bookable, tenant });

<<<<<<< HEAD
        worker.on("message", resolve);
        worker.on("error", reject);
        worker.on("exit", (code) => {
=======

        worker.on('message', resolve);
        worker.on('error', reject);
        worker.on('exit', (code) => {
>>>>>>> 0a40e774
          if (code !== 0) {
            reject(new Error(`Worker stopped with exit code ${code}`));
          }
        });
      });
    });

    const results = await Promise.all(workers);
    results.forEach((result) => {
      occupancies = occupancies.concat(result);
    });

    response.status(200).send(occupancies);
  }

  static async getBookableAvailabilty(request, response) {
    const user = request.user;
    const tenant = request.params.tenant;
    const bookableId = request.params.id;

    const amount = request.query.amount || 1;

    const startDate = request.query.startDate
      ? new Date(request.query.startDate)
      : new Date();

    const endDate = request.query.endDate
      ? new Date(request.query.endDate)
      : new Date(startDate.getTime() + 60000 * 60 * 24 * 7);

    startDate.setHours(0, 0, 0, 0);
    endDate.setHours(23, 59, 59, 999);

    const startTime = startDate.getTime();
    const endTime = endDate.getTime();

    const interval = 60000 * 60;
    const items = [];

    let i = startTime;

    while (i + interval < endTime) {
      const intervalBegin = i;
      const intervalEnd = i + interval;

      const ics = new ItemCheckoutService(
        user,
        tenant,
        new Date(intervalBegin),
        new Date(intervalEnd),
        bookableId,
        amount,
        null,
      );

      try {
        await ics.checkAll();
      } catch (e) {
        if (
          items.length > 0 &&
          items[items.length - 1].timeEnd === intervalBegin
        ) {
          items[items.length - 1].timeEnd = intervalEnd;
        } else {
          items.push({
            timeBegin: intervalBegin,
            timeEnd: intervalEnd,
            available: false,
          });
        }
      }

      i = intervalEnd;
    }

    response.status(200).send(items);
  }
}

module.exports = CalendarController;<|MERGE_RESOLUTION|>--- conflicted
+++ resolved
@@ -62,16 +62,9 @@
         );
         worker.postMessage({ bookable, tenant });
 
-<<<<<<< HEAD
-        worker.on("message", resolve);
-        worker.on("error", reject);
-        worker.on("exit", (code) => {
-=======
-
         worker.on('message', resolve);
         worker.on('error', reject);
         worker.on('exit', (code) => {
->>>>>>> 0a40e774
           if (code !== 0) {
             reject(new Error(`Worker stopped with exit code ${code}`));
           }
