const BookableManager = require("../../../commons/data-managers/bookable-manager");
<<<<<<< HEAD
const { Worker } = require('worker_threads');
const path = require('path');
=======
const BookingManager = require("../../../commons/data-managers/booking-manager");
const bunyan = require("bunyan");

const logger = bunyan.createLogger({
  name: "calendar-controller.js",
  level: process.env.LOG_LEVEL,
});
>>>>>>> fd615d10

/**
 * CalendarController class.
 *
 * This class is responsible for handling requests related to occupancies in the calendar.
 * It provides a static method `getOccupancies` which fetches occupancies for all bookables for a given tenant.
 * The occupancies are fetched asynchronously using worker threads, one for each bookable.
 * The results from all worker threads are combined into a single array of occupancies, which is then sent as the response.
 */
class CalendarController {
  static async getOccupancies(request, response) {
<<<<<<< HEAD
    const tenant = request.params.tenant;
    let occupancies = [];

    const bookables = await BookableManager.getBookables(tenant);
    /**
     * Initializes a worker thread for each bookable to asynchronously fetch occupancies, returning promises for their resolutions or rejections.
     */
    const workers = bookables.map((bookable) => {
      return new Promise((resolve, reject) => {

        const worker = new Worker(path.resolve(__dirname,"../../../commons/utilities/calendar-occupancy-worker.js"));
        worker.postMessage({ bookable, tenant });

        worker.on('message', resolve);
        worker.on('error', reject);
        worker.on('exit', (code) => {
          if (code !== 0) {
            reject(new Error(`Worker stopped with exit code ${code}`));
          }
        });
      });
    });

    const results = await Promise.all(workers);
    results.forEach((result) => {
      occupancies = occupancies.concat(result);
    });


    response.status(200).send(occupancies);
=======
    try {
      const user = request.user;
      var tenant = request.params.tenant;

      let occupancies = [];

      var bookables = await BookableManager.getBookables(tenant);

      for (const bookable of bookables) {
        let bookings = [];

        // Get the Bookings that are directly related to the bookable object
        bookings = bookings.concat(
          await BookingManager.getRelatedBookings(tenant, bookable.id),
        );

        // Get all Bookings that are related to a child bookable
        const relatedBookables = await BookableManager.getRelatedBookables(
          bookable.id,
          tenant,
        );

        for (const relatedBookable of relatedBookables) {
          bookings = bookings.concat(
            await BookingManager.getRelatedBookings(tenant, relatedBookable.id),
          );
        }

        // Get all Bookings that are related to a parent bookable
        const parentBookables = await BookableManager.getParentBookables(
          bookable.id,
          tenant,
        );

        for (const relatedBookable of relatedBookables) {
          bookings = bookings.concat(
            await BookingManager.getRelatedBookings(tenant, relatedBookable.id),
          );
        }

        // Add the bookings to the occupancies array
        occupancies = occupancies.concat(
          bookings
            .filter((booking) => !!booking.timeBegin && !!booking.timeEnd)
            .filter(
              (booking, index, self) =>
                self.findIndex((b) => b.id === booking.id) === index,
            )
            .map((booking) => {
              return {
                bookableId: bookable.id,
                title: bookable.title,
                timeBegin: booking.timeBegin,
                timeEnd: booking.timeEnd,
              };
            }),
        );
      }

      logger.info(
        `${tenant} -- Sending ${occupancies.length} occupancies to user ${user?.id}`,
      );
      response.status(200).send(occupancies);
    } catch (err) {
      logger.error(err);
      response.status(500).send("clould not get occupancies");
    }
>>>>>>> fd615d10
  }
}

module.exports = CalendarController;<|MERGE_RESOLUTION|>--- conflicted
+++ resolved
@@ -1,16 +1,14 @@
-const BookableManager = require("../../../commons/data-managers/bookable-manager");
-<<<<<<< HEAD
 const { Worker } = require('worker_threads');
 const path = require('path');
-=======
+const bunyan = require("bunyan");
+
+const BookableManager = require("../../../commons/data-managers/bookable-manager");
 const BookingManager = require("../../../commons/data-managers/booking-manager");
-const bunyan = require("bunyan");
 
 const logger = bunyan.createLogger({
   name: "calendar-controller.js",
   level: process.env.LOG_LEVEL,
 });
->>>>>>> fd615d10
 
 /**
  * CalendarController class.
@@ -22,7 +20,6 @@
  */
 class CalendarController {
   static async getOccupancies(request, response) {
-<<<<<<< HEAD
     const tenant = request.params.tenant;
     let occupancies = [];
 
@@ -53,75 +50,6 @@
 
 
     response.status(200).send(occupancies);
-=======
-    try {
-      const user = request.user;
-      var tenant = request.params.tenant;
-
-      let occupancies = [];
-
-      var bookables = await BookableManager.getBookables(tenant);
-
-      for (const bookable of bookables) {
-        let bookings = [];
-
-        // Get the Bookings that are directly related to the bookable object
-        bookings = bookings.concat(
-          await BookingManager.getRelatedBookings(tenant, bookable.id),
-        );
-
-        // Get all Bookings that are related to a child bookable
-        const relatedBookables = await BookableManager.getRelatedBookables(
-          bookable.id,
-          tenant,
-        );
-
-        for (const relatedBookable of relatedBookables) {
-          bookings = bookings.concat(
-            await BookingManager.getRelatedBookings(tenant, relatedBookable.id),
-          );
-        }
-
-        // Get all Bookings that are related to a parent bookable
-        const parentBookables = await BookableManager.getParentBookables(
-          bookable.id,
-          tenant,
-        );
-
-        for (const relatedBookable of relatedBookables) {
-          bookings = bookings.concat(
-            await BookingManager.getRelatedBookings(tenant, relatedBookable.id),
-          );
-        }
-
-        // Add the bookings to the occupancies array
-        occupancies = occupancies.concat(
-          bookings
-            .filter((booking) => !!booking.timeBegin && !!booking.timeEnd)
-            .filter(
-              (booking, index, self) =>
-                self.findIndex((b) => b.id === booking.id) === index,
-            )
-            .map((booking) => {
-              return {
-                bookableId: bookable.id,
-                title: bookable.title,
-                timeBegin: booking.timeBegin,
-                timeEnd: booking.timeEnd,
-              };
-            }),
-        );
-      }
-
-      logger.info(
-        `${tenant} -- Sending ${occupancies.length} occupancies to user ${user?.id}`,
-      );
-      response.status(200).send(occupancies);
-    } catch (err) {
-      logger.error(err);
-      response.status(500).send("clould not get occupancies");
-    }
->>>>>>> fd615d10
   }
 }
 
