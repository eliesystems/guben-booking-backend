--- conflicted
+++ resolved
@@ -5,10 +5,7 @@
 const bunyan = require("bunyan");
 const { readFileSync } = require("fs");
 const { join } = require("path");
-<<<<<<< HEAD
-=======
 const { parseBoolean } = require("../../../commons/utilities/parser");
->>>>>>> 5fbc0134
 
 const logger = bunyan.createLogger({
   name: "tenant-controller.js",
@@ -205,10 +202,7 @@
       const existingTenant = await TenantManager.getTenant(tenant.id);
       isUpdate = existingTenant && existingTenant._id;
     } catch (error) {
-<<<<<<< HEAD
-=======
       logger.error(error);
->>>>>>> 5fbc0134
       isUpdate = false;
     }
 
@@ -319,7 +313,6 @@
       response.status(500).send("could not remove tenant");
     }
   }
-<<<<<<< HEAD
 
   static async getActivePaymentApps(request, response) {
     try {
@@ -346,7 +339,8 @@
     } catch (err) {
       logger.error(err);
       response.status(500).send("could not get payment apps");
-=======
+    }
+  }
   static async countCheck(request, response) {
     try {
       const isCreateAllowed = await TenantManager.checkTenantCount();
@@ -354,7 +348,6 @@
     } catch (err) {
       logger.error(err);
       response.status(500).send("Could not check if creation is possible");
->>>>>>> 5fbc0134
     }
   }
 }
