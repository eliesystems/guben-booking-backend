const BookableManager = require("../../../commons/data-managers/bookable-manager");
const BookingManager = require("../../../commons/data-managers/booking-manager");
const { Booking } = require("../../../commons/entities/booking");
const { RolePermission } = require("../../../commons/entities/role");
const MailController = require("../../../commons/mail-service/mail-controller");
const UserManager = require("../../../commons/data-managers/user-manager");
const bunyan = require("bunyan");
<<<<<<< HEAD
const {
  createBooking,
} = require("../../../commons/services/checkout/booking-service");
const ReceiptService = require("../../../commons/services/payment/receipt-service");
=======
const BookingService = require("../../../commons/services/checkout/booking-service");
const ReceiptService = require("../../../commons/services/receipt/receipt-service");
>>>>>>> f94b4bc9

const logger = bunyan.createLogger({
  name: "booking-controller.js",
  level: process.env.LOG_LEVEL,
});

class BookingPermissions {
  static _isOwner(booking, userId, tenant) {
    return booking.assignedUserId === userId && booking.tenant === tenant;
  }

  static async _allowCreate(booking, userId, tenant) {
    return (
      tenant === booking.tenant &&
      (await UserManager.hasPermission(
        userId,
        tenant,
        RolePermission.MANAGE_BOOKINGS,
        "create",
      ))
    );
  }

  static async _allowRead(booking, userId, tenant) {
    if (
      tenant === booking.tenant &&
      (await UserManager.hasPermission(
        userId,
        tenant,
        RolePermission.MANAGE_BOOKINGS,
        "readAny",
      ))
    )
      return true;

    if (
      tenant === booking.tenant &&
      BookingPermissions._isOwner(booking, userId, tenant) &&
      (await UserManager.hasPermission(
        userId,
        tenant,
        RolePermission.MANAGE_BOOKINGS,
        "readOwn",
      ))
    )
      return true;

    return false;
  }

  static async _allowUpdate(booking, userId, tenant) {
    if (
      tenant === booking.tenant &&
      (await UserManager.hasPermission(
        userId,
        tenant,
        RolePermission.MANAGE_BOOKINGS,
        "updateAny",
      ))
    )
      return true;

    if (
      BookingPermissions._isOwner(booking, userId, tenant) &&
      (await UserManager.hasPermission(
        userId,
        tenant,
        RolePermission.MANAGE_BOOKINGS,
        "updateOwn",
      ))
    )
      return true;

    return false;
  }

  static async _allowDelete(booking, userId, tenant) {
    if (
      tenant === booking.tenant &&
      (await UserManager.hasPermission(
        userId,
        tenant,
        RolePermission.MANAGE_BOOKINGS,
        "deleteAny",
      ))
    )
      return true;

    if (
      tenant === booking.tenant &&
      BookingPermissions._isOwner(booking, userId, tenant) &&
      (await UserManager.hasPermission(
        userId,
        tenant,
        RolePermission.MANAGE_BOOKINGS,
        "deleteOwn",
      ))
    )
      return true;

    return false;
  }
}

/**
 * Web Controller for Bookings.
 */
class BookingController {
  static async _populate(bookings) {
    for (let booking of bookings) {
      booking._populated = {
        bookable: await BookableManager.getBookable(
          booking.bookableId,
          booking.tenant,
        ),
      };
    }
  }

  static anonymizeBooking(booking) {
    return {
      id: booking.id,
      tenant: booking.tenant,
      bookableIds: booking.bookableIds,
      timeBegin: booking.timeBegin,
      timeEnd: booking.timeEnd,
    };
  }

  /**
   * Get all bookings. If public-flag ist set, then all bookings can be received. Otherwise only bookings, the user is
   * allowed to read.
   * @param request
   * @param response
   * @returns {Promise<void>}
   */
  static async getBookings(request, response) {
    try {
      const tenant = request.params.tenant;
      const user = request.user;
      const bookings = await BookingManager.getBookings(tenant);

      if (request.query.public === "true") {
        const anonymizedBookings = bookings.map((b) => {
          return BookingController.anonymizeBooking(b);
        });

        logger.info(
          `${tenant} -- sending ${anonymizedBookings.length} anonymized bookings to user ${user?.id}`,
        );
        response.status(200).send(anonymizedBookings);
      } else if (user) {
        if (request.query.populate === "true") {
          await BookingController._populate(bookings);
        }

        const allowedBookings = [];
        for (const booking of bookings) {
          if (
            user &&
            (await BookingPermissions._allowRead(booking, user.id, user.tenant))
          ) {
            allowedBookings.push(booking);
          }
        }

        logger.info(
          `${tenant} -- sending ${allowedBookings.length} allowed bookings to user ${user?.id}`,
        );
        response.status(200).send(allowedBookings);
      } else {
        logger.warn(
          `${tenant} -- could not get bookings. User is not authenticated`,
        );
        response.sendStatus(403);
      }
    } catch (err) {
      logger.error(err);
      response.status(500).send("Could not get bookings");
    }
  }

  /**
   * Get all Bookings assigned to the current user.
   * @param request
   * @param response
   * @returns {Promise<void>}
   */
  static async getAssignedBookings(request, response) {
    try {
      const tenant = request.params.tenant;
      const user = request.user;

      const hasPermission = user.tenant === tenant;

      if (hasPermission) {
        const bookings = await BookingManager.getAssignedBookings(
          tenant,
          user.id,
        );

        if (request.query.populate === "true") {
          await BookingController._populate(bookings);
        }

        logger.info(
          `${tenant} -- sending ${bookings.length} assigned bookings to user ${user?.id}`,
        );
        response.status(200).send(bookings);
      } else {
        logger.warn(
          `${tenant} -- could not get assigned bookings. User is not authenticated`,
        );
        response.sendStatus(403);
      }
    } catch (err) {
      logger.error(err);
      response.status(500).send("Could not get assigned bookings");
    }
  }

  /**
   * Get all Bookings including those that have a relation to parent or child bookables.
   * IMPORTANT: User needs readAny-Permission to access this endpoint without public-flag.
   * @param request
   * @param response
   * @returns {Promise<void>}
   */
  static async getRelatedBookings(request, response) {
    try {
      const user = request.user;
      const tenant = request.params.tenant;
      const bookableId = request.params.id;

      const includeRelatedBookings = request.query.related === "true";
      const includeParentBookings = request.query.parent === "true";

      let bookings = await BookingManager.getRelatedBookings(
        tenant,
        bookableId,
      );

      if (includeRelatedBookings) {
        let relatedBookables = await BookableManager.getRelatedBookables(
          bookableId,
          tenant,
        );

        for (let relatedBookable of relatedBookables) {
          let relatedBookings = await BookingManager.getRelatedBookings(
            tenant,
            relatedBookable.id,
          );

          bookings = bookings.concat(relatedBookings);
        }
      }

      if (includeParentBookings) {
        let parentBookables = await BookableManager.getParentBookables(
          bookableId,
          tenant,
        );

        for (let parentBookable of parentBookables) {
          let parentBookings = await BookingManager.getRelatedBookings(
            tenant,
            parentBookable.id,
          );

          bookings = bookings.concat(parentBookings);
        }
      }

      if (request.query.public === "true") {
        const anonymizedBookings = bookings.map((b) => {
          return {
            id: b.id,
            tenant: b.tenant,
            bookableId: b.bookableId,
            timeBegin: b.timeBegin,
            timeEnd: b.timeEnd,
          };
        });

        response.status(200).send(anonymizedBookings);
      } else if (user) {
        const hasPermission =
          user.tenant === tenant &&
          (await UserManager.hasPermission(
            user.id,
            user.tenant,
            RolePermission.MANAGE_BOOKINGS,
            "readAny",
          ));

        if (hasPermission) {
          response.status(200).send(bookings);
        } else {
          response.sendStatus(403);
        }
      } else {
        response.sendStatus(403);
      }
    } catch (err) {
      logger.error(err);
      response.status(500).send("Could not get related bookings");
    }
  }

  /**
   * Get a single booking.
   * @param request
   * @param response
   * @returns {Promise<void>}
   */
  static async getBooking(request, response) {
    try {
      const user = request.user;
      const tenantId = request.params.tenant;
      const id = request.params.id;

      if (id) {
        const booking = await BookingManager.getBooking(id, tenantId);

        const hasPermission =
          (user.tenant === tenantId &&
            (await UserManager.hasPermission(
              user.id,
              user.tenant,
              RolePermission.MANAGE_BOOKINGS,
              "readAny",
            ))) ||
          BookingPermissions._isOwner(booking, user.id, user.tenant);

        if (hasPermission) {
          await BookingController._populate([booking]);
          logger.info(
            `${tenantId} -- sending booking ${id} to user ${user?.id}`,
          );
          response.status(200).send(booking);
        } else {
          logger.warn(
            `${tenantId} -- could not get booking. User ${user?.id} is not authenticated`,
          );
          response.sendStatus(403);
        }
      } else {
        response.sendStatus(400);
      }
    } catch (err) {
      logger.error(err);
      response.status(500).send("Could not get booking");
    }
  }

  /**
   * Get the status of a booking.
   *
   * @param request
   * @param response
   * @returns {Promise<void>}
   */
  static async getBookingStatus(request, response) {
    try {
      const user = request.user;
      const tenantId = request.params.tenant;
      const id = request.params.id;

      if (id) {
        const bookingStatus = await BookingManager.getBookingStatus(
          tenantId,
          id,
        );

        logger.info(
          `${tenantId} -- sending booking status ${bookingStatus} for booking ${id} to user ${user?.id}`,
        );
        response.status(200).send(bookingStatus);
      } else {
        logger.warn(
          `${tenantId} -- could not get booking status. No booking ID provided`,
        );
        response.sendStatus(400);
      }
    } catch (err) {
      logger.error(err);
      response.status(500).send("Could not get booking status");
    }
  }

  /**
   * @obsolete Use createBooking or updateBooking instead.
   * @param request
   * @param response
   * @returns {Promise<void>}
   */
  static async storeBooking(request, response) {
    const booking = Object.assign(new Booking(), request.body);

    let isUpdate =
      !!(await BookingManager.getBooking(booking.id, booking.tenant)) &&
      !!booking.id;

    if (isUpdate) {
      await BookingController.updateBooking(request, response);
    } else {
      await BookingController.createBooking(request, response);
    }
  }

  static async createBooking(request, response) {
    const user = request.user;
    const booking = Object.assign(new Booking(), request.body);

    if (
      !(await BookingPermissions._allowCreate(booking, user.id, user.tenant))
    ) {
      logger.warn(
        `${booking.tenant} -- User ${user?.id} is not allowed to create booking.`,
      );
      return response.sendStatus(403);
    }

    try {
      const newBooking = await BookingService.createBooking(request, true);
      return response.status(200).send(newBooking);
    } catch (err) {
      logger.error(err);
      const statusCode = err.cause?.code === 400 ? 400 : 500;
      return response
        .status(statusCode)
        .send(err.message || "Could not create booking");
    }
  }

  static async updateBooking(request, response) {
    try {
      const tenant = request.params.tenant;
      const user = request.user;
      const booking = Object.assign(new Booking(), request.body);

      if (
        await BookingPermissions._allowUpdate(booking, user.id, user.tenant)
      ) {
        await BookingService.updateBooking(tenant, booking);
        logger.info(
          `${tenant} -- updated booking ${booking.id} by user ${user?.id}`,
        );
        response.status(201).send(booking);
      } else {
        logger.warn(
          `${tenant} -- User ${user?.id} is not allowed to update booking.`,
        );
        response.sendStatus(403);
      }
    } catch (err) {
      logger.error(err);
      response.status(500).send("Could not update booking");
    }
  }

  static async removeBooking(request, response) {
    try {
      const tenant = request.params.tenant;
      const user = request.user;

      const id = request.params.id;
      if (id) {
        const booking = await BookingManager.getBooking(id, tenant);

        if (
          await BookingPermissions._allowDelete(booking, user.id, user.tenant)
        ) {
          await BookingService.cancelBooking(tenant, id);
          logger.info(`${tenant} -- removed booking ${id} by user ${user?.id}`);
          response.sendStatus(200);
        } else {
          logger.warn(
            `${tenant} -- User ${user?.id} is not allowed to remove booking.`,
          );
          response.sendStatus(403);
        }
      } else {
        logger.warn(
          `${tenant} -- could not remove booking. No booking ID provided`,
        );
        response.sendStatus(400);
      }
    } catch (err) {
      logger.error(err);
      response.status(500).send("Could not remove booking");
    }
  }

  static async commitBooking(request, response) {
    try {
      const tenant = request.params.tenant;
      const user = request.user;
      const id = request.params.id;
      if (id) {
        const booking = await BookingManager.getBooking(id, tenant);

        if (
          await BookingPermissions._allowUpdate(booking, user.id, user.tenant)
        ) {
          booking.isCommitted = true;
          await BookingManager.storeBooking(booking);
          if (
            booking.isPayed === true ||
            !booking.priceEur ||
            booking.priceEur === 0
          ) {
            await MailController.sendFreeBookingConfirmation(
              booking.mail,
              booking.id,
              booking.tenant,
            );
            logger.info(
              `${tenant} -- booking ${id} committed by user ${user?.id} and sent free booking confirmation to ${booking.mail} `,
            );
            response.sendStatus(200);
          } else {
            await MailController.sendPaymentRequest(
              booking.mail,
              booking.id,
              booking.tenant,
            );
            logger.info(
              `${tenant} -- booking ${id} committed by user ${user?.id} and sent payment request to ${booking.mail} `,
            );
            response.sendStatus(200);
          }
<<<<<<< HEAD
=======

          booking.isCommitted = true;
          await BookingService.updateBooking(tenant, booking);
>>>>>>> f94b4bc9
        } else {
          logger.warn(
            `${tenant} -- User ${user?.id} is not allowed to commit booking.`,
          );
          response.sendStatus(403);
        }
      } else {
        logger.warn(
          `${tenant} -- could not commit booking. No booking ID provided`,
        );
        response.sendStatus(400);
      }
    } catch (err) {
      logger.error(err);
      response.status(500).send("Could not commit booking");
    }
  }

  static async getEventBookings(request, response) {
    try {
      const tenantId = request.params.tenant;
      const user = request.user;
      const eventId = request.params.id;

      const bookables = await BookableManager.getBookables(tenantId);
      const eventTickets = bookables.filter(
        (b) => b.type === "ticket" && b.eventId === eventId,
      );

      const bookings = await BookingManager.getBookings(tenantId);
      const eventBookings = bookings.filter((b) =>
        b.bookableIds.some((id) => eventTickets.some((t) => t.id === id)),
      );

      const allowedBookings = [];
      for (const booking of eventBookings) {
        if (
          user &&
          (await BookingPermissions._allowRead(booking, user.id, user.tenant))
        ) {
          allowedBookings.push(booking);
        }
      }

      logger.info(
        `${tenantId} -- sending ${allowedBookings.length} allowed event bookings to user ${user?.id}`,
      );
      response.status(200).send(allowedBookings);
    } catch (err) {
      logger.error(err);
      response.status(500).send("Could not get event bookings");
    }
  }

  static async getReceipt(request, response) {
    const {
      params: { tenant, id: bookingId, receiptId },
      user,
    } = request;

    try {
      if (!tenant || !bookingId || !receiptId) {
        logger.warn(`${tenant} -- Missing required parameters.`);
        return response.status(400).send("Missing required parameters.");
      }

      const booking = await BookingManager.getBooking(bookingId, tenant);

      const hasPermission =
        (user.tenant === tenant &&
          (await UserManager.hasPermission(
            user.id,
            user.tenant,
            RolePermission.MANAGE_BOOKINGS,
            "readAny",
          ))) ||
        BookingPermissions._isOwner(booking, user.id, user.tenant);

      if (!hasPermission) {
        logger.warn(
          `${tenant} -- User ${user?.id} is not allowed to get receipt.`,
        );
        return response.sendStatus(403);
      }

      const receipt = await ReceiptService.getReceipt(tenant, receiptId);

      logger.info(
        `${tenant} -- sending receipt ${receiptId} to user ${user?.id}`,
      );
      response.setHeader("Content-Type", "application/pdf");
      response.setHeader(
        "Content-Disposition",
        `attachment; filename=${receiptId}`,
      );

      return response.status(200).send(receipt);
    } catch (err) {
      logger.error(err);
      return response.status(500).send("Could not get receipt");
    }
  }

  static async createReceipt(request, response) {
    try {
      const {
        params: { tenant, id: bookingId },
        user,
      } = request;

      if (!tenant || !bookingId) {
        logger.warn(`${tenant} -- Missing required parameters.`);
        return response.status(400).send("Missing required parameters.");
      }

      const booking = await BookingManager.getBooking(bookingId, tenant);

      const hasPermission =
        (user.tenant === tenant &&
          (await UserManager.hasPermission(
            user.id,
            user.tenant,
            RolePermission.MANAGE_BOOKINGS,
            "updateAny",
          ))) ||
        BookingPermissions._isOwner(booking, user.id, user.tenant);

      if (!hasPermission) {
        logger.warn(
          `${tenant} -- User ${user?.id} is not allowed to create receipt.`,
        );
        return response.sendStatus(403);
      }

      await ReceiptService.createReceipt(tenant, bookingId);

      return response.sendStatus(200);
    } catch (err) {
      logger.error(err);
      return response.status(500).send("Could not create receipt");
    }
  }
}

module.exports = { BookingController, BookingPermissions };<|MERGE_RESOLUTION|>--- conflicted
+++ resolved
@@ -5,15 +5,8 @@
 const MailController = require("../../../commons/mail-service/mail-controller");
 const UserManager = require("../../../commons/data-managers/user-manager");
 const bunyan = require("bunyan");
-<<<<<<< HEAD
-const {
-  createBooking,
-} = require("../../../commons/services/checkout/booking-service");
 const ReceiptService = require("../../../commons/services/payment/receipt-service");
-=======
 const BookingService = require("../../../commons/services/checkout/booking-service");
-const ReceiptService = require("../../../commons/services/receipt/receipt-service");
->>>>>>> f94b4bc9
 
 const logger = bunyan.createLogger({
   name: "booking-controller.js",
@@ -521,7 +514,7 @@
           await BookingPermissions._allowUpdate(booking, user.id, user.tenant)
         ) {
           booking.isCommitted = true;
-          await BookingManager.storeBooking(booking);
+          await BookingService.updateBooking(tenant, booking);
           if (
             booking.isPayed === true ||
             !booking.priceEur ||
@@ -547,12 +540,6 @@
             );
             response.sendStatus(200);
           }
-<<<<<<< HEAD
-=======
-
-          booking.isCommitted = true;
-          await BookingService.updateBooking(tenant, booking);
->>>>>>> f94b4bc9
         } else {
           logger.warn(
             `${tenant} -- User ${user?.id} is not allowed to commit booking.`,
