--- conflicted
+++ resolved
@@ -8,13 +8,7 @@
 const {
   createBooking,
 } = require("../../../commons/services/checkout/booking-service");
-<<<<<<< HEAD
-const IdGenerator = require("../../../commons/utilities/id-generator");
-const pdfService = require("../../../commons/pdf-service/pdf-service");
-const PdfService = require("../../../commons/pdf-service/pdf-service");
 const ReceiptService = require("../../../commons/services/payment/receipt-service");
-=======
->>>>>>> 5fbc0134
 
 const logger = bunyan.createLogger({
   name: "booking-controller.js",
@@ -514,10 +508,6 @@
     try {
       const tenant = request.params.tenant;
       const user = request.user;
-<<<<<<< HEAD
-=======
-
->>>>>>> 5fbc0134
       const id = request.params.id;
       if (id) {
         const booking = await BookingManager.getBooking(id, tenant);
